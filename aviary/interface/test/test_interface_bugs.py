--- conflicted
+++ resolved
@@ -6,11 +6,7 @@
 
 from aviary.interface.methods_for_level2 import AviaryProblem
 from aviary.subsystems.subsystem_builder_base import SubsystemBuilderBase
-<<<<<<< HEAD
 from aviary.interface.default_phase_info.simple import phase_info as ph_in
-=======
-from aviary.interface.default_phase_info.height_energy import phase_info as ph_in
->>>>>>> 2113a7d9
 from aviary.variable_info.variables import Aircraft
 from openmdao.utils.testing_utils import use_tempdirs
 
@@ -71,11 +67,7 @@
             WingWeightBuilder(name="wing_external")
         ]
 
-<<<<<<< HEAD
-        prob = AviaryProblem(phase_info, mission_method="simple", mass_method="FLOPS")
-=======
         prob = AviaryProblem()
->>>>>>> 2113a7d9
 
         csv_path = pkg_resources.resource_filename(
             "aviary", "models/test_aircraft/aircraft_for_bench_GwFm.csv")
