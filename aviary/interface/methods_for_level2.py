import csv
import warnings
import inspect
from pathlib import Path
from datetime import datetime
import importlib.util
import sys

import numpy as np

import dymos as dm
from dymos.utils.misc import _unspecified

import openmdao.api as om
from openmdao.core.component import Component
from openmdao.utils.mpi import MPI
from openmdao.utils.reports_system import _default_reports

from aviary.constants import GRAV_ENGLISH_LBM, RHO_SEA_LEVEL_ENGLISH
from aviary.mission.flops_based.phases.build_landing import Landing
from aviary.mission.flops_based.phases.build_takeoff import Takeoff
from aviary.mission.energy_phase import EnergyPhase
from aviary.mission.twodof_phase import TwoDOFPhase
from aviary.mission.gasp_based.ode.params import ParamPort
from aviary.mission.gasp_based.phases.time_integration_traj import FlexibleTraj
from aviary.mission.gasp_based.phases.time_integration_phases import SGMCruise
from aviary.mission.gasp_based.phases.groundroll_phase import GroundrollPhase
from aviary.mission.flops_based.phases.groundroll_phase import GroundrollPhase as GroundrollPhaseVelocityIntegrated
from aviary.mission.gasp_based.phases.rotation_phase import RotationPhase
from aviary.mission.gasp_based.phases.climb_phase import ClimbPhase
from aviary.mission.gasp_based.phases.cruise_phase import CruisePhase
from aviary.mission.gasp_based.phases.accel_phase import AccelPhase
from aviary.mission.gasp_based.phases.ascent_phase import AscentPhase
from aviary.mission.gasp_based.phases.descent_phase import DescentPhase
from aviary.mission.gasp_based.phases.landing_group import LandingSegment
from aviary.mission.gasp_based.phases.taxi_group import TaxiSegment
from aviary.mission.gasp_based.phases.v_rotate_comp import VRotateComp
from aviary.mission.gasp_based.polynomial_fit import PolynomialFit
from aviary.subsystems.premission import CorePreMission
from aviary.utils.functions import create_opts2vals, add_opts2vals, promote_aircraft_and_mission_vars, wrapped_convert_units
from aviary.utils.process_input_decks import create_vehicle, update_GASP_options, initial_guessing
from aviary.utils.preprocessors import preprocess_crewpayload
from aviary.interface.utils.check_phase_info import check_phase_info
from aviary.utils.aviary_values import AviaryValues

from aviary.variable_info.functions import setup_trajectory_params, override_aviary_vars
from aviary.variable_info.variables import Aircraft, Mission, Dynamic, Settings
from aviary.variable_info.enums import AnalysisScheme, ProblemType, SpeedType, AlphaModes, EquationsOfMotion, LegacyCode, Verbosity
from aviary.variable_info.variable_meta_data import _MetaData as BaseMetaData

from aviary.subsystems.propulsion.engine_deck import EngineDeck
from aviary.subsystems.propulsion.propulsion_builder import CorePropulsionBuilder
from aviary.subsystems.geometry.geometry_builder import CoreGeometryBuilder
from aviary.subsystems.mass.mass_builder import CoreMassBuilder
from aviary.subsystems.aerodynamics.aerodynamics_builder import CoreAerodynamicsBuilder
from aviary.utils.preprocessors import preprocess_propulsion
from aviary.utils.merge_variable_metadata import merge_meta_data

from aviary.interface.default_phase_info.two_dof_fiti import create_2dof_based_ascent_phases, create_2dof_based_descent_phases
from aviary.mission.gasp_based.idle_descent_estimation import descent_range_and_fuel
from aviary.mission.phase_builder_base import PhaseBuilderBase


FLOPS = LegacyCode.FLOPS
GASP = LegacyCode.GASP

TWO_DEGREES_OF_FREEDOM = EquationsOfMotion.TWO_DEGREES_OF_FREEDOM
HEIGHT_ENERGY = EquationsOfMotion.HEIGHT_ENERGY
SOLVED_2DOF = EquationsOfMotion.SOLVED_2DOF


class PreMissionGroup(om.Group):
    def configure(self):
        external_outputs = promote_aircraft_and_mission_vars(self)

        statics = self.core_subsystems
        override_aviary_vars(statics, statics.options["aviary_options"],
                             external_overrides=external_outputs,
                             manual_overrides=statics.manual_overrides)


class PostMissionGroup(om.Group):
    def configure(self):
        promote_aircraft_and_mission_vars(self)


class AviaryGroup(om.Group):
    """
    A standard OpenMDAO group that handles Aviary's promotions in the configure
    method. This assures that we only call set_input_defaults on variables
    that are present in the model.
    """

    def initialize(self):
        self.options.declare(
            'aviary_options', types=AviaryValues,
            desc='collection of Aircraft/Mission specific options')
        self.options.declare(
            'aviary_metadata', types=dict,
            desc='metadata dictionary of the full aviary problem.')
        self.options.declare(
            'phase_info', types=dict,
            desc='phase-specific settings.')

    def configure(self):
        aviary_options = self.options['aviary_options']
        aviary_metadata = self.options['aviary_metadata']

        # Find promoted name of every input in the model.
        all_prom_inputs = []

        # We can call list_inputs on the groups.
        for system in self.system_iter(recurse=False, typ=om.Group):
            var_abs = system.list_inputs(out_stream=None, val=False)
            var_prom = [v['prom_name'] for k, v in var_abs]
            all_prom_inputs.extend(var_prom)

        # Component promotes aren't handled until this group resolves.
        # Here, we address anything promoted with an alias in AviaryProblem.
        for system in self.system_iter(recurse=False, typ=Component):
            input_meta = system._var_promotes['input']
            var_prom = [v[0][1] for v in input_meta if isinstance(v[0], tuple)]
            all_prom_inputs.extend(var_prom)
            var_prom = [v[0] for v in input_meta if not isinstance(v[0], tuple)]
            all_prom_inputs.extend(var_prom)

        if MPI and self.comm.size > 1:
            # Under MPI, promotion info only lives on rank 0, so broadcast.
            all_prom_inputs = self.comm.bcast(all_prom_inputs, root=0)

        for key in aviary_metadata:

            if ':' not in key or key.startswith('dynamic:'):
                continue

            if aviary_metadata[key]['option']:
                continue

            # Skip anything that is not presently an input.
            if key not in all_prom_inputs:
                continue

            if key in aviary_options:
                val, units = aviary_options.get_item(key)
            else:
                val = aviary_metadata[key]['default_value']
                units = aviary_metadata[key]['units']

                if val is None:
                    # optional, but no default value
                    continue

            self.set_input_defaults(key, val=val, units=units)

        # The section below this contains some manipulations of the dymos solver
        # structure for height energy.
        if aviary_options.get_val(Settings.EQUATIONS_OF_MOTION) is not HEIGHT_ENERGY:
            return

        phase_info = self.options['phase_info']

        # Set a more appropriate solver for dymos when the phases are linked.
        if MPI and isinstance(self.traj.phases.linear_solver, om.PETScKrylov):

            # When any phase is connected with input_initial = True, dymos puts
            # a jacobi solver in the phases group. This is necessary in case
            # the phases are cyclic. However, this causes some problems
            # with the newton solvers in Aviary, exacerbating issues with
            # solver tolerances at multiple levels. Since Aviary's phases
            # are basically in series, the jacobi solver is a much better
            # choice and should be able to handle it in a couple of
            # iterations.
            self.traj.phases.linear_solver = om.LinearBlockJac(maxiter=5)

        # Due to recent changes in dymos, there is now a solver in any phase
        # that has connected initial states. It is not clear that this solver
        # is necessary except in certain corner cases that do not apply to the
        # Aviary trajectory. In our case, this solver merely addresses a lag
        # in the state input component. Since this solver can cause some
        # numerical problems, and can slow things down, we need to move it down
        # into the state interp component.
        # TODO: Future updates to dymos may make this unneccesary.
        for phase in self.traj.phases.system_iter(recurse=False):

            # Don't move the solvers if we are using solve segements.
            if phase_info[phase.name]['user_options'].get('solve_for_distance'):
                continue

            phase.nonlinear_solver = om.NonlinearRunOnce()
            phase.linear_solver = om.LinearRunOnce()
            if isinstance(phase.indep_states, om.ImplicitComponent):
                phase.indep_states.nonlinear_solver = \
                    om.NewtonSolver(solve_subsystems=True)
                phase.indep_states.linear_solver = om.DirectSolver()


class AviaryProblem(om.Problem):
    """
    Main class for instantiating, formulating, and solving Aviary problems.

    On a basic level, this problem object is all the conventional user needs
    to interact with. Looking at the three "levels" of use cases, from simplest
    to most complicated, we have:

    Level 1: users interact with Aviary through input files (.csv or .yaml, TBD)
    Level 2: users interact with Aviary through a Python interface
    Level 3: users can modify Aviary's workings through Python and OpenMDAO

    This Problem object is simply a specialized OpenMDAO Problem that has
    additional methods to help users create and solve Aviary problems.
    """

    def __init__(self, analysis_scheme=AnalysisScheme.COLLOCATION, **kwargs):
        # Modify OpenMDAO's default_reports for this session.
        new_reports = ['subsystems', 'mission', 'timeseries_csv']
        for report in new_reports:
            if report not in _default_reports:
                _default_reports.append(report)

        super().__init__(**kwargs)

        self.timestamp = datetime.now()

        self.model = AviaryGroup()
        self.pre_mission = PreMissionGroup()
        self.post_mission = PostMissionGroup()

        self.aviary_inputs = None

        self.traj = None

        self.analysis_scheme = analysis_scheme

        self.regular_phases = []
        self.reserve_phases = []

    def load_inputs(self, aviary_inputs, phase_info=None, engine_builder=None, verbosity=Verbosity.BRIEF, meta_data=BaseMetaData):
        """
        This method loads the aviary_values inputs and options that the
        user specifies. They could specify files to load and values to
        replace here as well.
        Phase info is also loaded if provided by the user. If phase_info is None,
        the appropriate default phase_info based on mission analysis method is used.

        This method is not strictly necessary; a user could also supply
        an AviaryValues object and/or phase_info dict of their own.
        """
        ## LOAD INPUT FILE ###
        # Create AviaryValues object from file (or process existing AviaryValues object
        # with default values from metadata) and generate initial guesses
        aviary_inputs, initial_guesses = create_vehicle(
            aviary_inputs, verbosity=verbosity, meta_data=meta_data)

        # pull which methods will be used for subsystems and mission
        self.mission_method = mission_method = aviary_inputs.get_val(
            Settings.EQUATIONS_OF_MOTION)
        self.mass_method = mass_method = aviary_inputs.get_val(Settings.MASS_METHOD)

        if mission_method is TWO_DEGREES_OF_FREEDOM or mass_method is GASP:
            aviary_inputs = update_GASP_options(aviary_inputs)
        initial_guesses = initial_guessing(aviary_inputs, initial_guesses)
        self.aviary_inputs = aviary_inputs
        self.initial_guesses = initial_guesses
        self.problem_type = aviary_inputs.get_val('problem_type')

        if mission_method is TWO_DEGREES_OF_FREEDOM:
            aviary_inputs.set_val(Mission.Summary.CRUISE_MASS_FINAL,
                                  val=self.initial_guesses['cruise_mass_final'], units='lbm')
            aviary_inputs.set_val(Mission.Summary.GROSS_MASS,
                                  val=self.initial_guesses['actual_takeoff_mass'], units='lbm')

            # Commonly referenced values
            self.cruise_alt = aviary_inputs.get_val(
                Mission.Design.CRUISE_ALTITUDE, units='ft')
<<<<<<< HEAD
            # self.problem_type = aviary_inputs.get_val('problem_type')
=======
            self.problem_type = aviary_inputs.get_val(Settings.PROBLEM_TYPE)
>>>>>>> 5ef70171
            self.mass_defect = aviary_inputs.get_val('mass_defect', units='lbm')

            self.cruise_mass_final = aviary_inputs.get_val(
                Mission.Summary.CRUISE_MASS_FINAL, units='lbm')
            self.target_range = aviary_inputs.get_val(
                Mission.Design.RANGE, units='NM')
            self.cruise_mach = aviary_inputs.get_val(Mission.Design.MACH)

        elif mission_method is HEIGHT_ENERGY:
            aviary_inputs.set_val(Mission.Summary.GROSS_MASS,
                                  val=self.initial_guesses['actual_takeoff_mass'], units='lbm')
            self.target_range = aviary_inputs.get_val(
                Mission.Design.RANGE, units='NM')

        ## LOAD PHASE_INFO ###
        if phase_info is None:
            # check if the user generated a phase_info from gui
            # Load the phase info dynamically from the current working directory
            phase_info_module_path = Path.cwd() / 'outputted_phase_info.py'

            if phase_info_module_path.exists():
                spec = importlib.util.spec_from_file_location(
                    'outputted_phase_info', phase_info_module_path)
                outputted_phase_info = importlib.util.module_from_spec(spec)
                sys.modules['outputted_phase_info'] = outputted_phase_info
                spec.loader.exec_module(outputted_phase_info)

                # Access the phase_info variable from the loaded module
                phase_info = outputted_phase_info.phase_info

            else:
                if self.mission_method is TWO_DEGREES_OF_FREEDOM:
                    from aviary.interface.default_phase_info.two_dof import phase_info
                elif self.mission_method is HEIGHT_ENERGY:
                    from aviary.interface.default_phase_info.height_energy import phase_info

                print('Loaded default phase_info for '
                      f'{self.mission_method.value.lower()} equations of motion')

        # create a new dictionary that only contains the phases from phase_info
        self.phase_info = {}

        for phase_name in phase_info:
            if 'external_subsystems' not in phase_info[phase_name]:
                phase_info[phase_name]['external_subsystems'] = []

            if phase_name not in ['pre_mission', 'post_mission']:
                self.phase_info[phase_name] = phase_info[phase_name]

        # pre_mission and post_mission are stored in their own dictionaries.
        if 'pre_mission' in phase_info:
            self.pre_mission_info = phase_info['pre_mission']
        else:
            self.pre_mission_info = {'include_takeoff': True,
                                     'external_subsystems': []}

        if 'post_mission' in phase_info:
            self.post_mission_info = phase_info['post_mission']
        else:
            self.post_mission_info = {'include_landing': True,
                                      'external_subsystems': []}

        ## PROCESSING ##
        # set up core subsystems
        if mission_method in (HEIGHT_ENERGY, SOLVED_2DOF):
            everything_else_origin = FLOPS
        elif mission_method is TWO_DEGREES_OF_FREEDOM:
            everything_else_origin = GASP
        else:
            raise ValueError(f'Unknown mission method {self.mission_method}')

        prop = CorePropulsionBuilder('core_propulsion')
        mass = CoreMassBuilder('core_mass', code_origin=self.mass_method)
        aero = CoreAerodynamicsBuilder(
            'core_aerodynamics', code_origin=everything_else_origin)

        # TODO These values are currently hardcoded, in future should come from user
        both_geom = False
        code_origin_to_prioritize = None

        # which geometry methods should be used, or both?
        geom_code_origin = None
        if (everything_else_origin is FLOPS) and (mass_method is FLOPS):
            geom_code_origin = FLOPS
        elif (everything_else_origin is GASP) and (mass_method is GASP):
            geom_code_origin = GASP
        else:
            both_geom = True

        # which geometry method gets prioritized in case of conflicting outputs
        if not code_origin_to_prioritize:
            if everything_else_origin is GASP:
                code_origin_to_prioritize = GASP
            elif everything_else_origin is FLOPS:
                code_origin_to_prioritize = FLOPS

        geom = CoreGeometryBuilder('core_geometry',
                                   code_origin=geom_code_origin,
                                   use_both_geometries=both_geom,
                                   code_origin_to_prioritize=code_origin_to_prioritize)

        self.core_subsystems = {'propulsion': prop,
                                'geometry': geom,
                                'mass': mass,
                                'aerodynamics': aero}

        # TODO optionally accept which subsystems to load from phase_info
        subsystems = self.core_subsystems
        default_mission_subsystems = [
            subsystems['aerodynamics'], subsystems['propulsion']]
        self.ode_args = dict(aviary_options=aviary_inputs,
                             core_subsystems=default_mission_subsystems)

        if 'engine_models' in aviary_inputs:
            engine_models = aviary_inputs.get_val('engine_models')
        else:
            engine_models = [EngineDeck(options=aviary_inputs)]

        preprocess_propulsion(aviary_inputs, engine_models)

        self._update_metadata_from_subsystems()

        if Settings.VERBOSITY not in aviary_inputs:
            aviary_inputs.set_val(Settings.VERBOSITY, Verbosity.BRIEF)

        self.aviary_inputs = aviary_inputs
        return aviary_inputs

    def _update_metadata_from_subsystems(self):
        self.meta_data = BaseMetaData.copy()

        variables_to_pop = []

        # loop through phase_info and external subsystems
        for phase_name in self.phase_info:
            external_subsystems = self._get_all_subsystems(
                self.phase_info[phase_name]['external_subsystems'])
            for subsystem in external_subsystems:
                meta_data = subsystem.meta_data.copy()
                self.meta_data = merge_meta_data([self.meta_data, meta_data])

    def phase_separator(self):
        """
        This method checks for reserve=True & False
        Returns an error if a non-reserve phase is specified after a reserve phase.
        return two dictionaries of phases: regular_phases and reserve_phases
        """

        # Check to ensure no non-reserve phases are specified after reserve phases
        start_reserve = False
        raise_error = False
        for idx, phase_name in enumerate(self.phase_info):
            if 'user_options' in self.phase_info[phase_name]:
                if 'reserve' in self.phase_info[phase_name]["user_options"]:
                    if self.phase_info[phase_name]["user_options"]["reserve"] is False:
                        # This is a regular phase
                        self.regular_phases.append(phase_name)
                        if start_reserve is True:
                            raise_error = True
                    else:
                        # This is a reserve phase
                        self.reserve_phases.append(phase_name)
                        start_reserve = True
                else:
                    # This is a regular phase by default
                    self.regular_phases.append(phase_name)
                    if start_reserve is True:
                        raise_error = True

        if raise_error is True:
            raise ValueError(
                f'In phase_info, reserve=False cannot be specified after a phase where reserve=True. '
                f'All reserve phases must happen after non-reserve phases. '
                f'Regular Phases : {self.regular_phases} | '
                f'Reserve Phases : {self.reserve_phases} ')

    def check_and_preprocess_inputs(self):
        """
        This method checks the user-supplied input values for any potential problems
        and preprocesses the inputs to prepare them for use in the Aviary problem.
        """

        # Target_distance verification for all phases
        # Checks to make sure target_distance is positive,
        for idx, phase_name in enumerate(self.phase_info):
            if 'user_options' in self.phase_info[phase_name]:
                if 'target_distance' in self.phase_info[phase_name]["user_options"]:
                    target_distance = self.phase_info[phase_name]["user_options"]["target_distance"]
                    if target_distance[0] <= 0:
                        raise ValueError(
                            f"Invalid target_distance in [{phase_name}].[user_options]. "
                            f"Current (value: {target_distance[0]}), (units: {target_distance[1]}) <= 0")

        # Checks to make sure target_duration is positive,
        # Sets duration_bounds, initial_guesses, and fixed_duration
        for idx, phase_name in enumerate(self.phase_info):
            if 'user_options' in self.phase_info[phase_name]:
                analytic = False
                if (self.analysis_scheme is AnalysisScheme.COLLOCATION) and (self.mission_method is EquationsOfMotion.TWO_DEGREES_OF_FREEDOM):
                    try:
                        # if the user provided an option, use it
                        analytic = self.phase_info[phase_name]["user_options"]['analytic']
                    except KeyError:
                        # if it isn't specified, only the default 2DOF cruise for collocation is analytic
                        if 'cruise' in phase_name:
                            analytic = self.phase_info[phase_name]["user_options"]['analytic'] = True
                        else:
                            analytic = self.phase_info[phase_name]["user_options"]['analytic'] = False

                if 'target_duration' in self.phase_info[phase_name]["user_options"]:
                    target_duration = self.phase_info[phase_name]["user_options"]["target_duration"]
                    if target_duration[0] <= 0:
                        raise ValueError(
                            f"Invalid target_duration in phase_info[{phase_name}][user_options]. "
                            f"Current (value: {target_duration[0]}), (units: {target_duration[1]}) <= 0")

                    # Only applies to non-analytic phases (all HE and most 2DOF)
                    if not analytic:
                        # Set duration_bounds and initial_guesses for time:
                        self.phase_info[phase_name]["user_options"].update({
                            "duration_bounds": ((target_duration[0], target_duration[0]), target_duration[1])})
                        self.phase_info[phase_name].update({
                            "initial_guesses": {"time": ((target_duration[0], target_duration[0]), target_duration[1])}})
                        # Set Fixed_duration to true:
                        self.phase_info[phase_name]["user_options"].update({
                            "fix_duration": True})

        check_phase_info(self.phase_info, self.mission_method)

        for phase_name in self.phase_info:
            for external_subsystem in self.phase_info[phase_name]['external_subsystems']:
                self.aviary_inputs = external_subsystem.preprocess_inputs(
                    self.aviary_inputs)

        # TODO find preprocessors a permanent home
        # PREPROCESSORS #
        # Fill in anything missing in the options with computed defaults.
        preprocess_crewpayload(self.aviary_inputs)

        if self.mission_method in (HEIGHT_ENERGY, SOLVED_2DOF, TWO_DEGREES_OF_FREEDOM):
            self.phase_separator()

    def add_pre_mission_systems(self):
        """
        Add pre-mission systems to the Aviary problem. These systems are executed before the mission
        and are also known as the "pre_mission" group.

        Depending on the mission model specified (`FLOPS` or `GASP`), this method adds various subsystems
        to the aircraft model. For the `FLOPS` mission model, a takeoff phase is added using the Takeoff class
        with the number of engines and airport altitude specified. For the `GASP` mission model, three subsystems
        are added: a TaxiSegment subsystem, an ExecComp to calculate the time to initiate gear and flaps,
        and an ExecComp to calculate the speed at which to initiate rotation. All subsystems are promoted with
        aircraft and mission inputs and outputs as appropriate.

        A user can override this method with their own pre-mission systems as desired.
        """
        pre_mission = self.pre_mission
        self.model.add_subsystem('pre_mission', pre_mission,
                                 promotes_inputs=['aircraft:*', 'mission:*'],
                                 promotes_outputs=['aircraft:*', 'mission:*'],)

        if 'linear_solver' in self.pre_mission_info:
            pre_mission.linear_solver = self.pre_mission_info['linear_solver']

        if 'nonlinear_solver' in self.pre_mission_info:
            pre_mission.nonlinear_solver = self.pre_mission_info['nonlinear_solver']

        self._add_premission_external_subsystems()

        subsystems = self.core_subsystems

        # Propulsion isn't included in core pre-mission group to avoid override step in
        # configure() - instead add it now
        pre_mission.add_subsystem('core_propulsion',
                                  subsystems['propulsion'].build_pre_mission(self.aviary_inputs),)

        default_subsystems = [subsystems['geometry'],
                              subsystems['aerodynamics'],
                              subsystems['mass'],]

        pre_mission.add_subsystem(
            'core_subsystems',
            CorePreMission(
                aviary_options=self.aviary_inputs,
                subsystems=default_subsystems,
                process_overrides=False,
            ),
            promotes_inputs=['*'],
            promotes_outputs=['*'])

        if not self.pre_mission_info['include_takeoff']:
            return

        # Check for 2DOF mission method
        # NOTE should solved trigger this as well?
        if self.mission_method is TWO_DEGREES_OF_FREEDOM:
            self._add_two_dof_takeoff_systems()

        # Check for HE mission method
        elif self.mission_method is HEIGHT_ENERGY:
            self._add_height_energy_takeoff_systems()

    def _add_height_energy_takeoff_systems(self):
        # Initialize takeoff options
        takeoff_options = Takeoff(
            airport_altitude=0.,  # ft
            num_engines=self.aviary_inputs.get_val(Aircraft.Engine.NUM_ENGINES)
        )

        # Build and add takeoff subsystem
        takeoff = takeoff_options.build_phase(False)
        self.model.add_subsystem(
            'takeoff', takeoff, promotes_inputs=['aircraft:*', 'mission:*'],
            promotes_outputs=['mission:*'])

    def _add_two_dof_takeoff_systems(self):
        # Create options to values
        OptionsToValues = create_opts2vals(
            [Aircraft.CrewPayload.NUM_PASSENGERS,
                Mission.Design.CRUISE_ALTITUDE, ])
        add_opts2vals(self.model, OptionsToValues, self.aviary_inputs)

        if self.analysis_scheme is AnalysisScheme.SHOOTING:
            self._add_fuel_reserve_component(post_mission=False)

        # Add thrust-to-weight ratio subsystem
        self.model.add_subsystem(
            'tw_ratio',
            om.ExecComp(
                f'TW_ratio = Fn_SLS / (takeoff_mass * {GRAV_ENGLISH_LBM})',
                TW_ratio={'units': "unitless"},
                Fn_SLS={'units': 'lbf'},
                takeoff_mass={'units': 'lbm'},
            ),
            promotes_inputs=[('Fn_SLS', Aircraft.Propulsion.TOTAL_SCALED_SLS_THRUST),
                             ('takeoff_mass', Mission.Summary.GROSS_MASS)],
            promotes_outputs=[('TW_ratio', Aircraft.Design.THRUST_TO_WEIGHT_RATIO)],
        )

        self.cruise_alt = self.aviary_inputs.get_val(
            Mission.Design.CRUISE_ALTITUDE, units='ft')

        # Add taxi subsystem
        self.model.add_subsystem(
            "taxi", TaxiSegment(**(self.ode_args)),
            promotes_inputs=['aircraft:*', 'mission:*'],
        )

        if self.analysis_scheme is AnalysisScheme.COLLOCATION:
            # Add event transformation subsystem
            self.model.add_subsystem(
                "event_xform",
                om.ExecComp(
                    ["t_init_gear=m*tau_gear+b", "t_init_flaps=m*tau_flaps+b"],
                    t_init_gear={"units": "s"},
                    t_init_flaps={"units": "s"},
                    tau_gear={"units": "unitless"},
                    tau_flaps={"units": "unitless"},
                    m={"units": "s"},
                    b={"units": "s"},
                ),
                promotes_inputs=[
                    "tau_gear",
                    "tau_flaps",
                    ("m", Mission.Takeoff.ASCENT_DURATION),
                    ("b", Mission.Takeoff.ASCENT_T_INTIIAL),
                ],
                promotes_outputs=["t_init_gear", "t_init_flaps"],
            )

        # Calculate speed at which to initiate rotation
        self.model.add_subsystem(
            "vrot",
            om.ExecComp(
                "Vrot = ((2 * mass * g) / (rho * wing_area * CLmax))**0.5 + dV1 + dVR",
                Vrot={"units": "ft/s"},
                mass={"units": "lbm"},
                CLmax={"units": "unitless"},
                g={"units": "lbf/lbm", "val": GRAV_ENGLISH_LBM},
                rho={"units": "slug/ft**3", "val": RHO_SEA_LEVEL_ENGLISH},
                wing_area={"units": "ft**2"},
                dV1={
                    "units": "ft/s",
                    "desc": "Increment of engine failure decision speed above stall",
                },
                dVR={
                    "units": "ft/s",
                    "desc": "Increment of takeoff rotation speed above engine failure "
                    "decision speed",
                },
            ),
            promotes_inputs=[
                ("wing_area", Aircraft.Wing.AREA),
                ("dV1", Mission.Takeoff.DECISION_SPEED_INCREMENT),
                ("dVR", Mission.Takeoff.ROTATION_SPEED_INCREMENT),
                ("CLmax", Mission.Takeoff.LIFT_COEFFICIENT_MAX),
            ],
            promotes_outputs=[('Vrot', Mission.Takeoff.ROTATION_VELOCITY)]
        )

    def _add_premission_external_subsystems(self):
        """
        This private method adds each external subsystem to the pre-mission subsystem and
        a mass component that captures external subsystem masses for use in mass buildups.

        Firstly, the method iterates through all external subsystems in the pre-mission
        information. For each subsystem, it builds the pre-mission instance of the
        subsystem.

        Secondly, the method collects the mass names of the added subsystems. This
        expression is then used to define an ExecComp (a component that evaluates a
        simple equation given input values).

        The method promotes the input and output of this ExecComp to the top level of the
        pre-mission object, allowing this calculated subsystem mass to be accessed
        directly from the pre-mission object.
        """

        mass_names = []
        # Loop through all the phases in this subsystem.
        for external_subsystem in self.pre_mission_info['external_subsystems']:
            # Get all the subsystem builders for this phase.
            subsystem_premission = external_subsystem.build_pre_mission(
                self.aviary_inputs)

            if subsystem_premission is not None:
                self.pre_mission.add_subsystem(external_subsystem.name,
                                               subsystem_premission)

                mass_names.extend(external_subsystem.get_mass_names())

        if mass_names:
            formatted_names = []
            for name in mass_names:
                formatted_name = name.replace(':', '_')
                formatted_names.append(formatted_name)

            # Define the expression for computing the sum of masses
            expr = 'subsystem_mass = ' + ' + '.join(formatted_names)

            promotes_inputs_list = [(formatted_name, original_name)
                                    for formatted_name, original_name in zip(formatted_names, mass_names)]

            # Create the ExecComp
            self.pre_mission.add_subsystem('external_comp_sum', om.ExecComp(expr, units='kg'),
                                           promotes_inputs=promotes_inputs_list,
                                           promotes_outputs=[
                ('subsystem_mass', Aircraft.Design.EXTERNAL_SUBSYSTEMS_MASS)])

    def _add_groundroll_eq_constraint(self, phase):
        """
        Add an equality constraint to the problem to ensure that the TAS at the end of the
        groundroll phase is equal to the rotation velocity at the start of the rotation phase.
        """
        self.model.add_subsystem(
            "groundroll_boundary",
            om.EQConstraintComp(
                "velocity",
                eq_units="ft/s",
                normalize=True,
                add_constraint=True,
            ),
        )
        self.model.connect(Mission.Takeoff.ROTATION_VELOCITY,
                           "groundroll_boundary.rhs:velocity")
        self.model.connect(
            "traj.groundroll.states:velocity",
            "groundroll_boundary.lhs:velocity",
            src_indices=[-1],
            flat_src_indices=True,
        )

        ascent_tx = phase.options["transcription"]
        ascent_num_nodes = ascent_tx.grid_data.num_nodes
        self.model.add_subsystem(
            "h_fit",
            PolynomialFit(N_cp=ascent_num_nodes),
            promotes_inputs=["t_init_gear", "t_init_flaps"],
        )

    def _get_phase(self, phase_name, phase_idx):
        base_phase_options = self.phase_info[phase_name]

        # We need to exclude some things from the phase_options that we pass down
        # to the phases. Intead of "popping" keys, we just create new outer dictionaries.

        phase_options = {}
        for key, val in base_phase_options.items():
            phase_options[key] = val

        phase_options['user_options'] = {}
        for key, val in base_phase_options['user_options'].items():
            phase_options['user_options'][key] = val

        # TODO optionally accept which subsystems to load from phase_info
        subsystems = self.core_subsystems
        default_mission_subsystems = [
            subsystems['aerodynamics'], subsystems['propulsion']]

        if self.mission_method is TWO_DEGREES_OF_FREEDOM:
            if 'groundroll' in phase_name:
                phase_builder = GroundrollPhase
            elif 'rotation' in phase_name:
                phase_builder = RotationPhase
            elif 'accel' in phase_name:
                phase_builder = AccelPhase
            elif 'ascent' in phase_name:
                phase_builder = AscentPhase
            elif 'climb' in phase_name:
                phase_builder = ClimbPhase
            elif 'cruise' in phase_name:
                phase_builder = CruisePhase
            elif 'desc' in phase_name:
                phase_builder = DescentPhase
            else:
                raise ValueError(
                    f'{phase_name} does not have an associated phase_builder \n phase_name must '
                    'include one of: groundroll, rotation, accel, ascent, climb, cruise, or desc')

        if self.mission_method is HEIGHT_ENERGY:
            if 'phase_builder' in phase_options:
                phase_builder = phase_options['phase_builder']
                if not issubclass(phase_builder, PhaseBuilderBase):
                    raise TypeError(
                        f"phase_builder for the phase called {phase_name} must be a PhaseBuilderBase object.")
            else:
                phase_builder = EnergyPhase

        if self.mission_method is SOLVED_2DOF:
            if phase_options['user_options']['ground_roll'] and phase_options['user_options']['fix_initial']:
                phase_builder = GroundrollPhaseVelocityIntegrated
            else:
                phase_builder = TwoDOFPhase

        phase_object = phase_builder.from_phase_info(
            phase_name, phase_options, default_mission_subsystems, meta_data=self.meta_data)

        phase = phase_object.build_phase(aviary_options=self.aviary_inputs)

        self.phase_objects.append(phase_object)

        # TODO: add logic to filter which phases get which controls.
        # right now all phases get all controls added from every subsystem.
        # for example, we might only want ELECTRIC_SHAFT_POWER applied during the climb phase.
        all_subsystems = self._get_all_subsystems(
            phase_options['external_subsystems'])

        # loop through all_subsystems and call `get_controls` on each subsystem
        for subsystem in all_subsystems:
            # add the controls from the subsystems to each phase
            arg_spec = inspect.getfullargspec(subsystem.get_controls)
            if 'phase_name' in arg_spec.args:
                control_dicts = subsystem.get_controls(
                    phase_name=phase_name)
            else:
                control_dicts = subsystem.get_controls()
            for control_name, control_dict in control_dicts.items():
                phase.add_control(control_name, **control_dict)

        user_options = AviaryValues(phase_options.get('user_options', ()))

        try:
            fix_initial = user_options.get_val('fix_initial')
        except KeyError:
            fix_intial = False

        try:
            fix_duration = user_options.get_val('fix_duration')
        except KeyError:
            fix_duration = False

        if 'ascent' in phase_name and self.mission_method is TWO_DEGREES_OF_FREEDOM:
            phase.set_time_options(
                units="s",
                targets="t_curr",
                input_initial=True,
                input_duration=True,
            )
        elif 'cruise' in phase_name and self.mission_method is TWO_DEGREES_OF_FREEDOM:
            # Time here is really the independent variable through which we are integrating.
            # In the case of the Breguet Range ODE, it's mass.
            # We rely on mass being monotonically non-increasing across the phase.
            phase.set_time_options(
                name='mass',
                fix_initial=False,
                fix_duration=False,
                units="lbm",
                targets="mass",
                initial_bounds=(0., 1.e7),
                initial_ref=100.e3,
                duration_bounds=(-1.e7, -1),
                duration_ref=50000,
            )
        elif 'descent' in phase_name and self.mission_method is TWO_DEGREES_OF_FREEDOM:
            duration_ref = user_options.get_val("duration_ref", 's')
            phase.set_time_options(
                duration_bounds=duration_bounds,
                fix_initial=fix_initial,
                input_initial=input_initial,
                units="s",
                duration_ref=duration_ref,
            )
        else:
            # The rest of the phases includes all Height Energy method phases
            # and any 2DOF phases that don't fall into the naming patterns
            # above.
            input_initial = False
            time_units = phase.time_options['units']

            # Make a good guess for a reasonable intitial time scaler.
            try:
                initial_bounds = user_options.get_val('initial_bounds', units=time_units)
            except KeyError:
                initial_bounds = (None, None)

            if initial_bounds[0] is not None and initial_bounds[1] != 0.0:
                # Upper bound is good for a ref.
                user_options.set_val('initial_ref', initial_bounds[1],
                                     units=time_units)
            else:
                user_options.set_val('initial_ref', 600., time_units)

            duration_bounds = user_options.get_val("duration_bounds", time_units)
            user_options.set_val(
                'duration_ref', (duration_bounds[0] + duration_bounds[1]) / 2.,
                time_units
            )
            if phase_idx > 0:
                input_initial = True

            if fix_initial or input_initial:
                phase.set_time_options(
                    fix_initial=fix_initial, fix_duration=fix_duration, units=time_units,
                    duration_bounds=user_options.get_val("duration_bounds", time_units),
                    duration_ref=user_options.get_val("duration_ref", time_units),
                    initial_ref=user_options.get_val("initial_ref", time_units),
                )
            elif phase_name == 'descent' and self.mission_method is HEIGHT_ENERGY:  # TODO: generalize this logic for all phases
                phase.set_time_options(
                    fix_initial=False, fix_duration=False, units=time_units,
                    duration_bounds=user_options.get_val("duration_bounds", time_units),
                    duration_ref=user_options.get_val("duration_ref", time_units),
                    initial_bounds=initial_bounds,
                    initial_ref=user_options.get_val("initial_ref", time_units),
                )
            else:  # TODO: figure out how to handle this now that fix_initial is dict
                phase.set_time_options(
                    fix_initial=fix_initial, fix_duration=fix_duration, units=time_units,
                    duration_bounds=user_options.get_val("duration_bounds", time_units),
                    duration_ref=user_options.get_val("duration_ref", time_units),
                    initial_bounds=initial_bounds,
                    initial_ref=user_options.get_val("initial_ref", time_units),
                )

        if 'cruise' not in phase_name and self.mission_method is TWO_DEGREES_OF_FREEDOM:
            phase.add_control(
                Dynamic.Mission.THROTTLE, targets=Dynamic.Mission.THROTTLE, units='unitless',
                opt=False,
            )

        return phase

    def add_phases(self, phase_info_parameterization=None):
        """
        Add the mission phases to the problem trajectory based on the user-specified
        phase_info dictionary.

        Parameters
        ----------
        phase_info_parameterization (function, optional): A function that takes in the phase_info dictionary
            and aviary_inputs and returns modified aviary_inputs. Defaults to None.

        Returns
        -------
        traj: The Dymos Trajectory object containing the added mission phases.
        """
        if phase_info_parameterization is not None:
            self.phase_info, self.post_mission_info = phase_info_parameterization(self.phase_info,
                                                                                  self.post_mission_info,
                                                                                  self.aviary_inputs)

        phase_info = self.phase_info

        phases = list(phase_info.keys())

        if self.analysis_scheme is AnalysisScheme.COLLOCATION:
            traj = self.model.add_subsystem('traj', dm.Trajectory())

        elif self.analysis_scheme is AnalysisScheme.SHOOTING:
            initial_mass = self.aviary_inputs.get_val(Mission.Summary.GROSS_MASS, 'lbm')

            ascent_phases = create_2dof_based_ascent_phases(
                self.ode_args,
                cruise_alt=self.cruise_alt,
                cruise_mach=self.cruise_mach)

            descent_phases = create_2dof_based_descent_phases(
                self.ode_args,
                cruise_mach=self.cruise_mach)

            descent_estimation = descent_range_and_fuel(
                phases=descent_phases,
                initial_mass=initial_mass,
                cruise_alt=self.cruise_alt,
                cruise_mach=self.cruise_mach)

            estimated_descent_range = descent_estimation['refined_guess']['distance_flown']
            end_of_cruise_range = self.target_range - estimated_descent_range

            # based on reserve_fuel
            estimated_descent_fuel = descent_estimation['refined_guess']['fuel_burned']

            cruise_kwargs = dict(
                input_speed_type=SpeedType.MACH,
                input_speed_units="unitless",
                ode_args=self.ode_args,
                alpha_mode=AlphaModes.REQUIRED_LIFT,
                simupy_args=dict(
                    verbosity=Verbosity.DEBUG,
                ),
            )
            cruise_vals = {
                'mach': {'val': self.cruise_mach, 'units': cruise_kwargs['input_speed_units']},
                'descent_fuel': {'val': estimated_descent_fuel, 'units': 'lbm'},
            }

            phases = {
                **ascent_phases,
                'cruise': {
                    'ode': SGMCruise(**cruise_kwargs),
                    'vals_to_set': cruise_vals,
                },
                **descent_phases,
            }
            full_traj = FlexibleTraj(
                Phases=phases,
                traj_final_state_output=[
                    Dynamic.Mission.MASS,
                    Dynamic.Mission.DISTANCE,
                ],
                traj_initial_state_input=[
                    Dynamic.Mission.MASS,
                    Dynamic.Mission.DISTANCE,
                    Dynamic.Mission.ALTITUDE,
                ],
                traj_event_trigger_input=[
                    # specify ODE, output_name, with units that SimuPyProblem expects
                    # assume event function is of form ODE.output_name - value
                    # third key is event_idx associated with input
                    (phases['groundroll']['ode'], Dynamic.Mission.VELOCITY, 0,),
                    (phases['climb3']['ode'], Dynamic.Mission.ALTITUDE, 0,),
                    (phases['cruise']['ode'], Dynamic.Mission.MASS, 0,),
                ],
                traj_intermediate_state_output=[
                    ('cruise', Dynamic.Mission.DISTANCE),
                    ('cruise', Dynamic.Mission.MASS),
                ]
            )
            traj = self.model.add_subsystem('traj', full_traj)

            self.model.add_subsystem(
                'actual_descent_fuel',
                om.ExecComp('actual_descent_fuel = traj_cruise_mass_final - traj_mass_final',
                            actual_descent_fuel={'units': 'lbm'},
                            traj_cruise_mass_final={'units': 'lbm'},
                            traj_mass_final={'units': 'lbm'},
                            ))

            self.model.connect(
                'traj.mass_final',
                'actual_descent_fuel.traj_mass_final',
                src_indices=[-1],
                flat_src_indices=True,
            )
            self.model.connect(
                'traj.cruise_mass_final',
                'actual_descent_fuel.traj_cruise_mass_final',
                src_indices=[-1],
                flat_src_indices=True,
            )
            return traj

        def add_subsystem_timeseries_outputs(phase, phase_name):
            phase_options = self.phase_info[phase_name]
            all_subsystems = self._get_all_subsystems(
                phase_options['external_subsystems'])
            for subsystem in all_subsystems:
                timeseries_to_add = subsystem.get_outputs()
                for timeseries in timeseries_to_add:
                    phase.add_timeseries_output(timeseries)

        if self.mission_method in (TWO_DEGREES_OF_FREEDOM, HEIGHT_ENERGY, SOLVED_2DOF):
            if self.analysis_scheme is AnalysisScheme.COLLOCATION:
                self.phase_objects = []
                for phase_idx, phase_name in enumerate(phases):
                    phase = traj.add_phase(
                        phase_name, self._get_phase(phase_name, phase_idx))
                    add_subsystem_timeseries_outputs(phase, phase_name)

                    if phase_name == 'ascent' and self.mission_method is TWO_DEGREES_OF_FREEDOM:
                        self._add_groundroll_eq_constraint(phase)

            # loop through phase_info and external subsystems
            external_parameters = {}
            for phase_name in self.phase_info:
                external_parameters[phase_name] = {}
                all_subsystems = self._get_all_subsystems(
                    self.phase_info[phase_name]['external_subsystems'])
                for subsystem in all_subsystems:
                    parameter_dict = subsystem.get_parameters(
                        phase_info=self.phase_info[phase_name],
                        aviary_inputs=self.aviary_inputs
                    )
                    for parameter in parameter_dict:
                        external_parameters[phase_name][parameter] = parameter_dict[parameter]

            if self.mission_method in (HEIGHT_ENERGY, SOLVED_2DOF):
                traj = setup_trajectory_params(
                    self.model, traj, self.aviary_inputs, phases, meta_data=self.meta_data, external_parameters=external_parameters)

        self.traj = traj

        return traj

    def add_post_mission_systems(self, include_landing=True):
        """
        Add post-mission systems to the aircraft model. This is akin to the statics group
        or the "premission_systems", but occurs after the mission in the execution order.

        Depending on the mission model specified (`FLOPS` or `GASP`), this method adds various subsystems
        to the aircraft model. For the `FLOPS` mission model, a landing phase is added using the Landing class
        with the wing area and lift coefficient specified, and a takeoff constraints ExecComp is added to enforce
        mass, range, velocity, and altitude continuity between the takeoff and climb phases. The landing subsystem
        is promoted with aircraft and mission inputs and outputs as appropriate, while the takeoff constraints ExecComp
        is only promoted with mission inputs and outputs.

        For the `GASP` mission model, four subsystems are added: a LandingSegment subsystem, an ExecComp to calculate
        the reserve fuel required, an ExecComp to calculate the overall fuel burn, and three ExecComps to calculate
        various mission objectives and constraints. All subsystems are promoted with aircraft and mission inputs and
        outputs as appropriate.

        A user can override this with their own postmission systems.
        """

        if self.pre_mission_info['include_takeoff'] and self.mission_method is HEIGHT_ENERGY:
            self._add_post_mission_takeoff_systems()

        if include_landing and self.post_mission_info['include_landing']:
            if self.mission_method is HEIGHT_ENERGY:
                self._add_height_energy_landing_systems()
            elif self.mission_method is TWO_DEGREES_OF_FREEDOM:
                self._add_two_dof_landing_systems()

        self.model.add_subsystem('post_mission', self.post_mission,
                                 promotes_inputs=['*'],
                                 promotes_outputs=['*'])

        # Loop through all the phases in this subsystem.
        for external_subsystem in self.post_mission_info['external_subsystems']:
            # Get all the subsystem builders for this phase.
            subsystem_postmission = external_subsystem.build_post_mission(
                self.aviary_inputs)

            if subsystem_postmission is not None:
                self.post_mission.add_subsystem(external_subsystem.name,
                                                subsystem_postmission)

        if self.mission_method in (HEIGHT_ENERGY, SOLVED_2DOF, TWO_DEGREES_OF_FREEDOM):
            # Check if regular_phases[] is accessible
            try:
                self.regular_phases[0]
            except:
                raise ValueError(
                    f"regular_phases[] dictionary is not accessible."
                    f" For HEIGHT_ENERGY and SOLVED_2DOF missions, check_and_preprocess_inputs()"
                    f" must be called before add_post_mission_systems().")

            # Fuel burn in regular phases
            ecomp = om.ExecComp('fuel_burned = initial_mass - mass_final',
                                initial_mass={'units': 'lbm'},
                                mass_final={'units': 'lbm'},
                                fuel_burned={'units': 'lbm'})

            self.post_mission.add_subsystem('fuel_burned', ecomp,
                                            promotes=[('fuel_burned', Mission.Summary.FUEL_BURNED)])

            if self.analysis_scheme is AnalysisScheme.SHOOTING:
                # shooting method currently doesn't have timeseries
                self.post_mission.promotes('fuel_burned', [
                    ('initial_mass', Mission.Summary.GROSS_MASS),
                    ('mass_final', Mission.Landing.TOUCHDOWN_MASS),
                ])
            else:
                if self.pre_mission_info['include_takeoff']:
                    self.post_mission.promotes('fuel_burned', [
                        ('initial_mass', Mission.Design.GROSS_MASS),
                    ])
                else:
                    # timeseries has to be used because Breguet cruise phases don't have states
                    self.model.connect(f"traj.{self.regular_phases[0]}.timeseries.mass",
                                       "fuel_burned.initial_mass", src_indices=[0])

                self.model.connect(f"traj.{self.regular_phases[-1]}.timeseries.mass",
                                   "fuel_burned.mass_final", src_indices=[-1])

            # Fuel burn in reserve phases
            if self.reserve_phases:
                ecomp = om.ExecComp('reserve_fuel_burned = initial_mass - mass_final',
                                    initial_mass={'units': 'lbm'},
                                    mass_final={'units': 'lbm'},
                                    reserve_fuel_burned={'units': 'lbm'})

                self.post_mission.add_subsystem('reserve_fuel_burned', ecomp,
                                                promotes=[('reserve_fuel_burned', Mission.Summary.RESERVE_FUEL_BURNED)])

                if self.analysis_scheme is AnalysisScheme.SHOOTING:
                    # shooting method currently doesn't have timeseries
                    self.post_mission.promotes('reserve_fuel_burned', [
                        ('initial_mass', Mission.Landing.TOUCHDOWN_MASS),
                    ])
                    self.model.connect(f"traj.{self.reserve_phases[-1]}.states:mass",
                                       "reserve_fuel_burned.mass_final", src_indices=[-1])
                else:
                    # timeseries has to be used because Breguet cruise phases don't have states
                    self.model.connect(f"traj.{self.reserve_phases[0]}.timeseries.mass",
                                       "reserve_fuel_burned.initial_mass", src_indices=[0])
                    self.model.connect(f"traj.{self.reserve_phases[-1]}.timeseries.mass",
                                       "reserve_fuel_burned.mass_final", src_indices=[-1])

            if self.analysis_scheme is not AnalysisScheme.SHOOTING:
                self._add_fuel_reserve_component()

            # TODO: need to add some sort of check that this value is less than the fuel capacity
            # TODO: the overall_fuel variable is the burned fuel plus the reserve, but should
            # also include the unused fuel, and the hierarchy variable name should be more clear
            ecomp = om.ExecComp('overall_fuel = (1 + fuel_margin/100)*fuel_burned + reserve_fuel',
                                overall_fuel={'units': 'lbm', 'shape': 1},
                                fuel_margin={"units": "unitless", 'val': 0},
                                fuel_burned={'units': 'lbm'},  # from regular_phases only
                                reserve_fuel={'units': 'lbm', 'shape': 1},
                                )
            self.post_mission.add_subsystem(
                'fuel_calc', ecomp,
                promotes_inputs=[
                    ("fuel_margin", Aircraft.Fuel.FUEL_MARGIN),
                    ('fuel_burned', Mission.Summary.FUEL_BURNED),
                    ("reserve_fuel", Mission.Design.RESERVE_FUEL),
                ],
                promotes_outputs=[('overall_fuel', Mission.Summary.TOTAL_FUEL_MASS)])

<<<<<<< HEAD
            # # If a target range has been specified
            # # range is measured from the start of the first phase to the end of the last normal phase
            # if 'target_range' in self.post_mission_info:
            #     target_range = wrapped_convert_units(
            #         self.post_mission_info['target_range'], 'nmi')
            #     self.post_mission.add_subsystem(
            #         "range_constraint",
            #         om.ExecComp(
            #             "range_resid = target_range - actual_range",
            #             range_resid={'units': 'nmi'},
            #             actual_range={'units': 'nmi'},
            #             target_range={
            #                 'val': target_range, 'units': 'nmi'},
            #         ),
            #         promotes_outputs=[
            #             ("range_resid", Mission.Constraints.RANGE_RESIDUAL)],
            #     )
            #
            #     # determine distance traveled based on regular_phases
            #     self.model.connect(
            #         f"traj.{self.regular_phases[-1]}.timeseries.distance", "range_constraint.actual_range", src_indices=[-1])
            #     self.model.add_constraint(
            #         Mission.Constraints.RANGE_RESIDUAL, equals=0.0, ref=1.e2)
=======
            # If a target range has been specified
            # range is measured from the start of the first phase to the end of the last normal phase
            if 'target_range' in self.post_mission_info:
                target_range = wrapped_convert_units(
                    self.post_mission_info['target_range'], 'nmi')
                self.post_mission.add_subsystem(
                    "range_constraint",
                    om.ExecComp(
                        "range_resid = target_range - actual_range",
                        range_resid={'units': 'nmi'},
                        actual_range={'units': 'nmi'},
                        target_range={
                            'val': target_range, 'units': 'nmi'},
                    ),
                    promotes_inputs=[
                        "target_range",
                    ],
                    promotes_outputs=[
                        ("range_resid", Mission.Constraints.RANGE_RESIDUAL)],
                )

                # determine distance traveled based on regular_phases
                self.model.connect(
                    f"traj.{self.regular_phases[-1]}.timeseries.distance", "range_constraint.actual_range", src_indices=[-1])
                self.model.add_constraint(
                    Mission.Constraints.RANGE_RESIDUAL, equals=0.0, ref=1.e2)
>>>>>>> 5ef70171

            # If a target distance (or time) has been specified for this phase
            # distance (or time) is measured from the start of this phase to the end of this phase
            for idx, phase_name in enumerate(self.phase_info):
                if 'target_distance' in self.phase_info[phase_name]["user_options"]:
                    target_distance = wrapped_convert_units(
                        self.phase_info[phase_name]["user_options"]["target_distance"], 'nmi')
                    self.post_mission.add_subsystem(
                        f"{phase_name}_distance_constraint",
                        om.ExecComp(
                            "distance_resid = target_distance - (final_distance - initial_distance)",
                            distance_resid={'units': 'nmi'},
                            target_distance={'val': target_distance, 'units': 'nmi'},
                            final_distance={'units': 'nmi'},
                            initial_distance={'units': 'nmi'},
                        ))
                    self.model.connect(
                        f"traj.{phase_name}.timeseries.distance",
                        f"{phase_name}_distance_constraint.final_distance", src_indices=[-1])
                    self.model.connect(
                        f"traj.{phase_name}.timeseries.distance",
                        f"{phase_name}_distance_constraint.initial_distance", src_indices=[0])
                    self.model.add_constraint(
                        f"{phase_name}_distance_constraint.distance_resid", equals=0.0, ref=1e2)

                # this is only used for analytic phases with a target duration
                if 'target_duration' in self.phase_info[phase_name]["user_options"] and \
                        self.phase_info[phase_name]["user_options"].get("analytic", False):
                    target_duration = wrapped_convert_units(
                        self.phase_info[phase_name]["user_options"]["target_duration"], 'min')
                    self.post_mission.add_subsystem(
                        f"{phase_name}_duration_constraint",
                        om.ExecComp(
                            "duration_resid = target_duration - (final_time - initial_time)",
                            duration_resid={'units': 'min'},
                            target_duration={'val': target_duration, 'units': 'min'},
                            final_time={'units': 'min'},
                            initial_time={'units': 'min'},
                        ))
                    self.model.connect(
                        f"traj.{phase_name}.timeseries.time",
                        f"{phase_name}_duration_constraint.final_time", src_indices=[-1])
                    self.model.connect(
                        f"traj.{phase_name}.timeseries.time",
                        f"{phase_name}_duration_constraint.initial_time", src_indices=[0])
                    self.model.add_constraint(
                        f"{phase_name}_duration_constraint.duration_resid", equals=0.0, ref=1e2)

        if self.mission_method is TWO_DEGREES_OF_FREEDOM:
            self._add_two_dof_objectives()
        elif self.mission_method is HEIGHT_ENERGY:
            self._add_height_energy_objectives()

        ecomp = om.ExecComp(
            'mass_resid = operating_empty_mass + overall_fuel + payload_mass -'
            ' initial_mass',
            operating_empty_mass={'units': 'lbm'},
            overall_fuel={'units': 'lbm'},
            payload_mass={'units': 'lbm'},
            initial_mass={'units': 'lbm'},
            mass_resid={'units': 'lbm'})

        if self.mass_method is GASP:
            payload_mass_src = Aircraft.CrewPayload.PASSENGER_PAYLOAD_MASS
        else:
            payload_mass_src = Aircraft.CrewPayload.TOTAL_PAYLOAD_MASS

        self.post_mission.add_subsystem(
            'mass_constraint', ecomp,
            promotes_inputs=[
                ('operating_empty_mass', Aircraft.Design.OPERATING_MASS),
                ('overall_fuel', Mission.Summary.TOTAL_FUEL_MASS),
                ('payload_mass', payload_mass_src),
                ('initial_mass', Mission.Summary.GROSS_MASS)],
            promotes_outputs=[("mass_resid", Mission.Constraints.MASS_RESIDUAL)])

        if self.mission_method in (HEIGHT_ENERGY, TWO_DEGREES_OF_FREEDOM):
            self.post_mission.add_constraint(
                Mission.Constraints.MASS_RESIDUAL, equals=0.0, ref=1.e5)

    def _link_phases_helper_with_options(self, phases, option_name, var, **kwargs):
        # Initialize a list to keep track of indices where option_name is True
        true_option_indices = []

        # Loop through phases to find where option_name is True
        for idx, phase_name in enumerate(phases):
            if self.phase_info[phase_name]['user_options'].get(option_name, False):
                true_option_indices.append(idx)

        # Determine the groups of phases to link based on consecutive indices
        groups_to_link = []
        current_group = []

        for idx in true_option_indices:
            if not current_group or idx == current_group[-1] + 1:
                # If the current index is consecutive, add it to the current group
                current_group.append(idx)
            else:
                # Otherwise, start a new group and save the previous one
                groups_to_link.append(current_group)
                current_group = [idx]

        # Add the last group if it exists
        if current_group:
            groups_to_link.append(current_group)

        # Loop through each group and determine the phases to link
        for group in groups_to_link:
            # Extend the group to include the phase before the first True option and after the last True option, if applicable
            if group[0] > 0:
                group.insert(0, group[0] - 1)
            if group[-1] < len(phases) - 1:
                group.append(group[-1] + 1)

            # Extract the phase names for the current group
            phases_to_link = [phases[idx] for idx in group]

            # Link the phases for the current group
            if len(phases_to_link) > 1:
                self.traj.link_phases(phases=phases_to_link, vars=[var], **kwargs)

    def link_phases(self):
        """
        Link phases together after they've been added.

        Based on which phases the user has selected, we might need
        special logic to do the Dymos linkages correctly. Some of those
        connections for the simple GASP and FLOPS mission are shown here.
        """
        self._add_bus_variables_and_connect()

        phases = list(self.phase_info.keys())

        if len(phases) <= 1:
            return

        # In summary, the following code loops over all phases in self.phase_info, gets
        # the linked variables from each external subsystem in each phase, and stores
        # the lists of linked variables in lists_to_link. It then gets a list of
        # unique variable names from lists_to_link and loops over them, creating
        # a list of phase names for each variable and linking the phases
        # using self.traj.link_phases().

        lists_to_link = []
        for idx, phase_name in enumerate(self.phase_info):
            lists_to_link.append([])
            for external_subsystem in self.phase_info[phase_name]['external_subsystems']:
                lists_to_link[idx].extend(external_subsystem.get_linked_variables())

        # get unique variable names from lists_to_link
        unique_vars = list(set([var for sublist in lists_to_link for var in sublist]))

        # Phase linking.
        # If we are under mpi, and traj.phases is running in parallel, then let the
        # optimizer handle the linkage constraints.  Note that we can technically
        # paralellize connected phases, but it requires a solver that we would like
        # to avoid.
        true_unless_mpi = True
        if self.comm.size > 1 and self.traj.options['parallel_phases']:
            true_unless_mpi = False

        # loop over unique variable names
        for var in unique_vars:
            phases_to_link = []
            for idx, phase_name in enumerate(self.phase_info):
                if var in lists_to_link[idx]:
                    phases_to_link.append(phase_name)

            if len(phases_to_link) > 1:  # TODO: hack
                self.traj.link_phases(phases=phases_to_link, vars=[var], connected=True)

        if self.mission_method in (HEIGHT_ENERGY, SOLVED_2DOF):
            # connect regular_phases with each other if you are optimizing alt or mach
            self._link_phases_helper_with_options(
                self.regular_phases, 'optimize_altitude', Dynamic.Mission.ALTITUDE, ref=1.e4)
            self._link_phases_helper_with_options(
                self.regular_phases, 'optimize_mach', Dynamic.Mission.MACH)

            # connect reserve phases with each other if you are optimizing alt or mach
            self._link_phases_helper_with_options(
                self.reserve_phases, 'optimize_altitude', Dynamic.Mission.ALTITUDE, ref=1.e4)
            self._link_phases_helper_with_options(
                self.reserve_phases, 'optimize_mach', Dynamic.Mission.MACH)

            if self.mission_method is HEIGHT_ENERGY:
                # connect mass and distance between all phases regardless of reserve / non-reserve status
                self.traj.link_phases(phases, ["time"], ref=1e3,
                                      connected=true_unless_mpi)
                self.traj.link_phases(phases, [Dynamic.Mission.MASS], ref=1e6,
                                      connected=true_unless_mpi)
                self.traj.link_phases(phases, [Dynamic.Mission.DISTANCE], ref=1e3,
                                      connected=true_unless_mpi)

                self.model.connect(f'traj.{self.regular_phases[-1]}.timeseries.distance',
                                   Mission.Summary.RANGE,
                                   src_indices=[-1], flat_src_indices=True)

            elif self.mission_method is SOLVED_2DOF:
                self.traj.link_phases(phases, [Dynamic.Mission.MASS], connected=True)
                self.traj.link_phases(
                    phases, [Dynamic.Mission.DISTANCE], units='ft', ref=1.e3, connected=False)
                self.traj.link_phases(phases, ["time"], connected=False)

                if len(phases) > 2:
                    self.traj.link_phases(
                        phases[1:], ["alpha"], units='rad', connected=False)

        elif self.mission_method is TWO_DEGREES_OF_FREEDOM:
            if self.analysis_scheme is AnalysisScheme.COLLOCATION:
                for ii in range(len(phases)-1):
                    phase1, phase2 = phases[ii:ii+2]
                    analytic1 = self.phase_info[phase1]['user_options']['analytic']
                    analytic2 = self.phase_info[phase2]['user_options']['analytic']

                    if not (analytic1 or analytic2):
                        # we always want time, distance, and mass to be continuous
                        states_to_link = {
                            'time': true_unless_mpi,
                            Dynamic.Mission.DISTANCE: true_unless_mpi,
                            Dynamic.Mission.MASS: False,
                        }

                        # if both phases are reserve phases or neither is a reserve phase
                        # (we are not on the boundary between the regular and reserve missions)
                        # and neither phase is ground roll or rotation (altitude isn't a state):
                        # we want altitude to be continous as well
                        if ((phase1 in self.reserve_phases) == (phase2 in self.reserve_phases)) and \
                                not ({"groundroll", "rotation"} & {phase1, phase2}) and \
                                not ('accel', 'climb1') == (phase1, phase2):  # required for convergence of FwGm
                            states_to_link[Dynamic.Mission.ALTITUDE] = true_unless_mpi

                        # if either phase is rotation, we need to connect velocity
                        # ascent to accel also requires velocity
                        if 'rotation' in (phase1, phase2) or ('ascent', 'accel') == (phase1, phase2):
                            states_to_link[Dynamic.Mission.VELOCITY] = true_unless_mpi
                            # if the first phase is rotation, we also need alpha
                            if phase1 == 'rotation':
                                states_to_link['alpha'] = False

                        for state, connected in states_to_link.items():
                            # in initial guesses, all of the states, other than time use the same name
                            initial_guesses1 = self.phase_info[phase1]['initial_guesses']
                            initial_guesses2 = self.phase_info[phase2]['initial_guesses']

                            # if a state is in the initial guesses, get the units of the initial guess
                            kwargs = {}
                            if not connected:
                                if state in initial_guesses1:
                                    kwargs = {'units': initial_guesses1[state][-1]}
                                elif state in initial_guesses2:
                                    kwargs = {'units': initial_guesses2[state][-1]}

                            self.traj.link_phases(
                                [phase1, phase2], [state], connected=connected, **kwargs)

                    # if either phase is analytic we have to use a linkage_constraint
                    else:
                        # analytic phases use the prefix "initial" for time and distance, but not mass
                        if analytic2:
                            prefix = 'initial_'
                        else:
                            prefix = ''

                        self.traj.add_linkage_constraint(
                            phase1, phase2, 'time', prefix+'time', connected=True)
                        self.traj.add_linkage_constraint(
                            phase1, phase2, 'distance', prefix+'distance', connected=True)
                        self.traj.add_linkage_constraint(
                            phase1, phase2, 'mass', 'mass', connected=False, ref=1.0e5)

                # add all params and promote them to self.model level
                ParamPort.promote_params(
                    self.model,
                    trajs=["traj"],
                    phases=[
                        self.regular_phases,
                        self.reserve_phases
                    ],
                )

                self.model.promotes(
                    "traj",
                    inputs=[
                        ("ascent.parameters:t_init_gear", "t_init_gear"),
                        ("ascent.parameters:t_init_flaps", "t_init_flaps"),
                        ("ascent.t_initial", Mission.Takeoff.ASCENT_T_INTIIAL),
                        ("ascent.t_duration", Mission.Takeoff.ASCENT_DURATION),
                    ],
                )

                # imitate input_initial for taxi -> groundroll
                eq = self.model.add_subsystem(
                    "link_taxi_groundroll", om.EQConstraintComp())
                eq.add_eq_output("mass", eq_units="lbm", normalize=False,
                                 ref=10000., add_constraint=True)
                self.model.connect("taxi.mass", "link_taxi_groundroll.rhs:mass")
                self.model.connect(
                    "traj.groundroll.states:mass",
                    "link_taxi_groundroll.lhs:mass",
                    src_indices=[0],
                    flat_src_indices=True,
                )

                self.model.connect("traj.ascent.timeseries.time", "h_fit.time_cp")
                self.model.connect(
                    "traj.ascent.timeseries.altitude", "h_fit.h_cp")

                self.model.connect(f'traj.{self.regular_phases[-1]}.states:mass',
                                   Mission.Landing.TOUCHDOWN_MASS, src_indices=[-1])

                connect_map = {
                    f"traj.{self.regular_phases[-1]}.timeseries.distance": Mission.Summary.RANGE,
                }

            else:
                connect_map = {
                    "taxi.mass": "traj.mass_initial",
                    Mission.Takeoff.ROTATION_VELOCITY: "traj.SGMGroundroll_velocity_trigger",
                    "traj.distance_final": Mission.Summary.RANGE,
                    "traj.mass_final": Mission.Landing.TOUCHDOWN_MASS,
                }

            # promote all ParamPort inputs for analytic segments as well
            param_list = list(ParamPort.param_data)
            self.model.promotes("taxi", inputs=param_list)
            self.model.promotes("landing", inputs=param_list)
            if self.analysis_scheme is AnalysisScheme.SHOOTING:
                self.model.promotes("traj", inputs=param_list)
                # self.model.list_inputs()
                # self.model.promotes("traj", inputs=['ascent.ODE_group.eoms.'+Aircraft.Design.MAX_FUSELAGE_PITCH_ANGLE])

            self.model.connect("taxi.mass", "vrot.mass")

            def connect_with_common_params(self, source, target):
                self.model.connect(
                    source,
                    target,
                    src_indices=[-1],
                    flat_src_indices=True,
                )

            for source, target in connect_map.items():
                connect_with_common_params(self, source, target)

    def add_driver(self, optimizer=None, use_coloring=None, max_iter=50, verbosity=Verbosity.BRIEF):
        """
        Add an optimization driver to the Aviary problem.

        Depending on the provided optimizer, the method instantiates the relevant driver (ScipyOptimizeDriver or
        pyOptSparseDriver) and sets the optimizer options. Options for 'SNOPT', 'IPOPT', and 'SLSQP' are
        specified. The method also allows for the declaration of coloring and setting debug print options.

        Parameters
        ----------
        optimizer : str
            The name of the optimizer to use. It can be "SLSQP", "SNOPT", "IPOPT" or others supported by OpenMDAO.
            If "SLSQP", it will instantiate a ScipyOptimizeDriver, else it will instantiate a pyOptSparseDriver.

        use_coloring : bool, optional
            If True (default), the driver will declare coloring, which can speed up derivative computations.

        max_iter : int, optional
            The maximum number of iterations allowed for the optimization process. Default is 50. This option is
            applicable to "SNOPT", "IPOPT", and "SLSQP" optimizers.

        verbosity : Verbosity or list, optional
            If Verbosity.DEBUG, debug print options ['desvars','ln_cons','nl_cons','objs'] will be set. If a list is
            provided, it will be used as the debug print options.

        Returns
        -------
        None
        """
        # Set defaults for optimizer and use_coloring based on analysis scheme
        if optimizer is None:
            optimizer = 'IPOPT' if self.analysis_scheme is AnalysisScheme.SHOOTING else 'SNOPT'
        if use_coloring is None:
            use_coloring = False if self.analysis_scheme is AnalysisScheme.SHOOTING else True

        # check if optimizer is SLSQP
        if optimizer == "SLSQP":
            driver = self.driver = om.ScipyOptimizeDriver()
        else:
            driver = self.driver = om.pyOptSparseDriver()

        driver.options["optimizer"] = optimizer
        if use_coloring:
            driver.declare_coloring()

        if driver.options["optimizer"] == "SNOPT":
            if verbosity == Verbosity.QUIET:
                isumm, iprint = 0, 0
            elif verbosity == Verbosity.BRIEF:
                isumm, iprint = 6, 0
            else:
                isumm, iprint = 6, 9
            driver.opt_settings["Major iterations limit"] = max_iter
            driver.opt_settings["Major optimality tolerance"] = 1e-4
            driver.opt_settings["Major feasibility tolerance"] = 1e-7
            driver.opt_settings["iSumm"] = isumm
            driver.opt_settings["iPrint"] = iprint
        elif driver.options["optimizer"] == "IPOPT":
            if verbosity == Verbosity.QUIET:
                print_level = 3  # minimum to get exit status
                driver.opt_settings['print_user_options'] = 'no'
            elif verbosity == Verbosity.BRIEF:
                print_level = 5
                driver.opt_settings['print_user_options'] = 'no'
                driver.opt_settings['print_frequency_iter'] = 10
            elif verbosity == Verbosity.VERBOSE:
                print_level = 5
            else:
                print_level = 7
            driver.opt_settings['tol'] = 1.0E-6
            driver.opt_settings['mu_init'] = 1e-5
            driver.opt_settings['max_iter'] = max_iter
            driver.opt_settings['print_level'] = print_level
            # for faster convergence
            driver.opt_settings['nlp_scaling_method'] = 'gradient-based'
            driver.opt_settings['alpha_for_y'] = 'safer-min-dual-infeas'
            driver.opt_settings['mu_strategy'] = 'monotone'
        elif driver.options["optimizer"] == "SLSQP":
            if verbosity == Verbosity.QUIET:
                disp = False
            else:
                disp = True
            driver.options["tol"] = 1e-9
            driver.options["maxiter"] = max_iter
            driver.options["disp"] = disp

        if verbosity != Verbosity.QUIET:
            if isinstance(verbosity, list):
                driver.options['debug_print'] = verbosity
            elif verbosity.value > Verbosity.DEBUG.value:
                driver.options['debug_print'] = ['desvars', 'ln_cons', 'nl_cons', 'objs']
        if verbosity is not Verbosity.DEBUG and optimizer in ("SNOPT", "IPOPT"):
            driver.options['print_results'] = False

    def add_design_variables(self):
        """
        Adds design variables to the Aviary problem.

        Depending on the mission model and problem type, different design variables and constraints are added.

        If using the FLOPS model, a design variable is added for the gross mass of the aircraft, with a lower bound of 100,000 lbm and an upper bound of 200,000 lbm.

        If using the GASP model, the following design variables are added depending on the mission type:
            - the initial thrust-to-weight ratio of the aircraft during ascent
            - the duration of the ascent phase
            - the time constant for the landing gear actuation
            - the time constant for the flaps actuation

        In addition, two constraints are added for the GASP model:
            - the initial altitude of the aircraft with gear extended is constrained to be 50 ft
            - the initial altitude of the aircraft with flaps extended is constrained to be 400 ft

        If solving a sizing problem, a design variable is added for the gross mass of the aircraft, and another for the gross mass of the aircraft computed during the mission. A constraint is also added to ensure that the residual range is zero.

        If solving an alternate problem, only a design variable for the gross mass of the aircraft computed during the mission is added. A constraint is also added to ensure that the residual range is zero.

        In all cases, a design variable is added for the final cruise mass of the aircraft, with no upper bound, and a residual mass constraint is added to ensure that the mass balances.

        """
        # add the engine builder `get_design_vars` dict to a collected dict from the external subsystems

        # TODO : maybe in the most general case we need to handle DVs in the mission and post-mission as well.
        # for right now we just handle pre_mission
        all_subsystems = self._get_all_subsystems()

        # loop through all_subsystems and call `get_design_vars` on each subsystem
        for subsystem in all_subsystems:
            dv_dict = subsystem.get_design_vars()
            for dv_name, dv_dict in dv_dict.items():
                self.model.add_design_var(dv_name, **dv_dict)

        if self.mission_method is SOLVED_2DOF:
            optimize_mass = self.pre_mission_info.get('optimize_mass')
            if optimize_mass:
                self.model.add_design_var(Mission.Design.GROSS_MASS, units='lbm',
                                          lower=100.e2, upper=200.e3, ref=135.e3)

        elif self.mission_method is HEIGHT_ENERGY:
            if self.problem_type is ProblemType.SIZING:
                self.model.add_design_var(Mission.Design.GROSS_MASS, units='lbm',
                                          lower=100e2, upper=200e3, ref=135e3)

                self.model.add_design_var(Mission.Summary.GROSS_MASS, units='lbm',
                                          lower=100e2, upper=200e3, ref=135e3)

                self.model.add_subsystem('gtow_constraint',
                                         om.EQConstraintComp('GTOW', eq_units='lbm',
                                                             normalize=True, add_constraint=True),
                                         promotes_inputs=[('lhs:GTOW', Mission.Design.GROSS_MASS),
                                                          ('rhs:GTOW', Mission.Summary.GROSS_MASS)])

                self.model.add_constraint(
                    Mission.Constraints.RANGE_RESIDUAL, equals=0, ref=10
                )

            elif self.problem_type is ProblemType.ALTERNATE:
                self.model.add_design_var(Mission.Summary.GROSS_MASS,
                                          lower=0, upper=None, units='lbm', ref=175e3)

                self.model.add_constraint(
                    Mission.Constraints.RANGE_RESIDUAL, equals=0, ref=10
                )

            elif self.problem_type is ProblemType.FALLOUT:
                print('No design variables for Fallout missions')

        elif self.mission_method is TWO_DEGREES_OF_FREEDOM:
            if self.analysis_scheme is AnalysisScheme.COLLOCATION:
                # problem formulation to make the trajectory work
                self.model.add_design_var(Mission.Takeoff.ASCENT_T_INTIIAL,
                                          lower=0, upper=100, ref=30.0)
                self.model.add_design_var(Mission.Takeoff.ASCENT_DURATION,
                                          lower=1, upper=1000, ref=10.)
                self.model.add_design_var("tau_gear", lower=0.01,
                                          upper=1.0, units="unitless", ref=1)
                self.model.add_design_var("tau_flaps", lower=0.01,
                                          upper=1.0, units="unitless", ref=1)
                self.model.add_constraint(
                    "h_fit.h_init_gear", equals=50.0, units="ft", ref=50.0)
                self.model.add_constraint("h_fit.h_init_flaps",
                                          equals=400.0, units="ft", ref=400.0)

            # vehicle sizing problem
            # size the vehicle (via design GTOW) to meet a target range using all fuel capacity
            if self.problem_type is ProblemType.SIZING:
                self.model.add_design_var(
                    Mission.Design.GROSS_MASS,
                    lower=10.,
                    upper=400.e3,
                    units="lbm",
                    ref=175_000,
                )
                self.model.add_design_var(
                    Mission.Summary.GROSS_MASS,
                    lower=10.,
                    upper=400.e3,
                    units="lbm",
                    ref=175_000,
                )

                self.model.add_constraint(
                    Mission.Constraints.RANGE_RESIDUAL, equals=0, ref=10
                )
                self.model.add_subsystem(
                    "gtow_constraint",
                    om.EQConstraintComp(
                        "GTOW",
                        eq_units="lbm",
                        normalize=True,
                        add_constraint=True,
                    ),
                    promotes_inputs=[
                        ("lhs:GTOW", Mission.Design.GROSS_MASS),
                        ("rhs:GTOW", Mission.Summary.GROSS_MASS),
                    ],
                )

            # target range problem
            # fixed vehicle (design GTOW) but variable actual GTOW for off-design mission range
            elif self.problem_type is ProblemType.ALTERNATE:
                self.model.add_design_var(
                    Mission.Summary.GROSS_MASS,
                    lower=0,
                    upper=None,
                    units="lbm",
                    ref=175_000,
                )

                self.model.add_constraint(
                    Mission.Constraints.RANGE_RESIDUAL, equals=0, ref=10,
                )
            elif self.problem_type is ProblemType.FALLOUT:
                print('No design variables for Fallout missions')

    def add_objective(self, objective_type=None, ref=None):
        """
        Add the objective function based on the given objective_type and ref.

        NOTE: the ref value should be positive for values you're trying
        to minimize and negative for values you're trying to maximize.
        Please check and double-check that your ref value makes sense
        for the objective you're using.

        Parameters
        ----------
        objective_type : str
            The type of objective to add. Options are 'mass', 'hybrid_objective', 'fuel_burned', and 'fuel'.
        ref : float
            The reference value for the objective. If None, a default value will be used based on the objective type. Please see the
            `default_ref_values` dict for these default values.

        Raises
        ------
            ValueError: If an invalid problem type is provided.

        """
        # Dictionary for default reference values
        default_ref_values = {
            'mass': -5e4,
            'hybrid_objective': -5e4,
            'fuel_burned': 1e4,
            'fuel': 1e4
        }

        # Check if an objective type is specified
        if objective_type is not None:
            ref = ref if ref is not None else default_ref_values.get(objective_type, 1)

            final_phase_name = self.regular_phases[-1]
            if objective_type == 'mass':
                if self.analysis_scheme is AnalysisScheme.COLLOCATION:
                    self.model.add_objective(
                        f"traj.{final_phase_name}.timeseries.{Dynamic.Mission.MASS}", index=-1, ref=ref)
                else:
                    last_phase = self.traj._phases.items()[final_phase_name]
                    last_phase.add_objective(
                        Dynamic.Mission.MASS, loc='final', ref=ref)
            elif objective_type == 'time':
                self.model.add_objective(
                    f"traj.{final_phase_name}.timeseries.time", index=-1, ref=ref)
            elif objective_type == "hybrid_objective":
                self._add_hybrid_objective(self.phase_info)
                self.model.add_objective("obj_comp.obj")
            elif objective_type == "fuel_burned":
                self.model.add_objective(Mission.Summary.FUEL_BURNED, ref=ref)
            elif objective_type == "fuel":
                self.model.add_objective(Mission.Objectives.FUEL, ref=ref)

        # set objective ref on height-energy missions
        # elif self.mission_method is HEIGHT_ENERGY:
        #     ref = ref if ref is not None else default_ref_values.get(
        #         'fuel_burned', 1)
        #     self.model.add_objective(Mission.Summary.FUEL_BURNED, ref=ref)

        else:  # If no 'objective_type' is specified, we handle based on 'problem_type'
            # If 'ref' is not specified, assign a default value
            ref = ref if ref is not None else 1

            if self.problem_type is ProblemType.SIZING:
                self.model.add_objective(Mission.Objectives.FUEL, ref=ref)
            elif self.problem_type is ProblemType.ALTERNATE:
                self.model.add_objective(Mission.Objectives.FUEL, ref=ref)
            elif self.problem_type is ProblemType.FALLOUT:
                self.model.add_objective(Mission.Objectives.RANGE, ref=ref)
            else:
                raise ValueError(f'{self.problem_type} is not a valid problem type.')

    def _add_bus_variables_and_connect(self):
        all_subsystems = self._get_all_subsystems()

        base_phases = list(self.phase_info.keys())

        for external_subsystem in all_subsystems:
            bus_variables = external_subsystem.get_bus_variables()
            if bus_variables is not None:
                for bus_variable in bus_variables:
                    mission_variable_name = bus_variables[bus_variable]['mission_name']

                    # check if mission_variable_name is a list
                    if not isinstance(mission_variable_name, list):
                        mission_variable_name = [mission_variable_name]

                    # loop over the mission_variable_name list and add each variable to the trajectory
                    for mission_var_name in mission_variable_name:
                        if 'mission_name' in bus_variables[bus_variable]:
                            if mission_var_name not in self.meta_data:
                                # base_units = self.model.get_io_metadata(includes=f'pre_mission.{external_subsystem.name}.{bus_variable}')[f'pre_mission.{external_subsystem.name}.{bus_variable}']['units']
                                base_units = bus_variables[bus_variable]['units']

                                shape = bus_variables[bus_variable].get(
                                    'shape', _unspecified)

                                targets = mission_var_name
                                if '.' in mission_var_name:
                                    # Support for non-hiearchy variables as parameters.
                                    mission_var_name = mission_var_name.split('.')[-1]

                                if 'phases' in bus_variables[bus_variable]:
                                    # Support for connecting bus variables into a subset of
                                    # phases.
                                    phases = bus_variables[bus_variable]['phases']

                                    for phase_name in phases:
                                        phase = getattr(self.traj.phases, phase_name)

                                        phase.add_parameter(mission_var_name, opt=False, static_target=True,
                                                            units=base_units, shape=shape, targets=targets)

                                        self.model.connect(f'pre_mission.{bus_variable}',
                                                           f'traj.{phase_name}.parameters:{mission_var_name}')

                                else:
                                    phases = base_phases

                                    self.traj.add_parameter(mission_var_name, opt=False, static_target=True,
                                                            units=base_units, shape=shape, targets={
                                                                phase_name: [mission_var_name] for phase_name in phases})

                                    self.model.connect(
                                        f'pre_mission.{bus_variable}', f'traj.parameters:'+mission_var_name)

                        if 'post_mission_name' in bus_variables[bus_variable]:
                            self.model.connect(f'pre_mission.{external_subsystem.name}.{bus_variable}',
                                               f'post_mission.{external_subsystem.name}.{bus_variables[bus_variable]["post_mission_name"]}')

    def setup(self, **kwargs):
        """
        Lightly wrappd setup() method for the problem.

        Allows us to do pre- and post-setup changes, like adding
        calls to `set_input_defaults` and do some simple `set_vals`
        if needed.
        """
        # suppress warnings:
        # "input variable '...' promoted using '*' was already promoted using 'aircraft:*'
        with warnings.catch_warnings():

            self.model.options['aviary_options'] = self.aviary_inputs
            self.model.options['aviary_metadata'] = self.meta_data
            self.model.options['phase_info'] = self.phase_info

            warnings.simplefilter("ignore", om.OpenMDAOWarning)
            warnings.simplefilter("ignore", om.PromotionWarning)
            super().setup(**kwargs)

    def set_initial_guesses(self):
        """
        Call `set_val` on the trajectory for states and controls to seed
        the problem with reasonable initial guesses. This is especially
        important for collocation methods.

        This method first identifies all phases in the trajectory then
        loops over each phase. Specific initial guesses
        are added depending on the phase and mission method. Cruise is treated
        as a special phase for GASP-based missions because it is an AnalyticPhase
        in Dymos. For this phase, we handle the initial guesses first separately
        and continue to the next phase after that. For other phases, we set the initial
        guesses for states and controls according to the information available
        in the 'initial_guesses' attribute of the phase.
        """
        # Grab the trajectory object from the model
        if self.analysis_scheme is AnalysisScheme.SHOOTING:
            if self.problem_type is ProblemType.SIZING:
                self.set_val(Mission.Summary.GROSS_MASS,
                             self.get_val(Mission.Design.GROSS_MASS))

            self.set_val("traj.SGMClimb_"+Dynamic.Mission.ALTITUDE +
                         "_trigger", val=self.cruise_alt, units="ft")

            return

        traj = self.model.traj

        # Determine which phases to loop over, fetching them from the trajectory
        phase_items = traj._phases.items()

        # Loop over each phase and set initial guesses for the state and control variables
        for idx, (phase_name, phase) in enumerate(phase_items):
            if self.mission_method is SOLVED_2DOF:
                self.phase_objects[idx].apply_initial_guesses(self, 'traj', phase)
                if self.phase_info[phase_name]['user_options']['ground_roll'] and self.phase_info[phase_name]['user_options']['fix_initial']:
                    continue

            # If not, fetch the initial guesses specific to the phase
            # check if guesses exist for this phase
            if "initial_guesses" in self.phase_info[phase_name]:
                guesses = self.phase_info[phase_name]['initial_guesses']
            else:
                guesses = {}

            if self.mission_method is TWO_DEGREES_OF_FREEDOM and \
                    self.phase_info[phase_name]["user_options"].get("analytic", False):
                for guess_key, guess_data in guesses.items():
                    val, units = guess_data

                    if 'mass' == guess_key:
                        # Set initial and duration mass for the analytic cruise phase.
                        # Note we are integrating over mass, not time for this phase.
                        self.set_val(f'traj.{phase_name}.t_initial',
                                     val[0], units=units)
                        self.set_val(f'traj.{phase_name}.t_duration',
                                     val[1], units=units)

                    else:
                        # Otherwise, set the value of the parameter in the trajectory phase
                        self.set_val(f'traj.{phase_name}.parameters:{guess_key}',
                                     val, units=units)

                continue

            # If not cruise and GASP, add subsystem guesses
            self._add_subsystem_guesses(phase_name, phase)

            # Set initial guesses for states and controls for each phase
            self._add_guesses(phase_name, phase, guesses)

    def _process_guess_var(self, val, key, phase):
        """
        Process the guess variable, which can either be a float or an array of floats.

        This method is responsible for interpolating initial guesses when the user
        provides a list or array of values rather than a single float. It interpolates
        the guess values across the phase's domain for a given variable, be it a control
        or a state variable. The interpolation is performed between -1 and 1 (representing
        the normalized phase time domain), using the numpy linspace function.

        The result of this method is a single value or an array of interpolated values
        that can be used to seed the optimization problem with initial guesses.

        Parameters
        ----------
        val : float or list/array of floats
            The initial guess value(s) for a particular variable.
        key : str
            The key identifying the variable for which the initial guess is provided.
        phase : Phase
            The phase for which the variable is being set.

        Returns
        -------
        val : float or array of floats
            The processed guess value(s) to be used in the optimization problem.
        """

        # Check if val is not a single float
        if not isinstance(val, float):
            # If val is an array of values
            if len(val) > 1:
                # Get the shape of the val array
                shape = np.shape(val)

                # Generate an array of evenly spaced values between -1 and 1,
                # reshaping to match the shape of the val array
                xs = np.linspace(-1, 1, num=np.prod(shape)).reshape(shape)

                # Check if the key indicates a control or state variable
                if "controls:" in key or "states:" in key:
                    # If so, strip the first part of the key to match the variable name in phase
                    stripped_key = ":".join(key.split(":")[1:])

                    # Interpolate the initial guess values across the phase's domain
                    val = phase.interp(stripped_key, xs=xs, ys=val)
                else:
                    # If not a control or state variable, interpolate the initial guess values directly
                    val = phase.interp(key, xs=xs, ys=val)

        # Return the processed guess value(s)
        return val

    def _add_subsystem_guesses(self, phase_name, phase):
        """
        Adds the initial guesses for each subsystem of a given phase to the problem.

        This method first fetches all subsystems associated with the given phase.
        It then loops over each subsystem and fetches its initial guesses. For each
        guess, it identifies whether the guess corresponds to a state or a control
        variable and then processes the guess variable. After this, the initial
        guess is set in the problem using the `set_val` method.

        Parameters
        ----------
        phase_name : str
            The name of the phase for which the subsystem guesses are being added.
        phase : Phase
            The phase object for which the subsystem guesses are being added.
        """

        # Get all subsystems associated with the phase
        all_subsystems = self._get_all_subsystems(
            self.phase_info[phase_name]['external_subsystems'])

        # Loop over each subsystem
        for subsystem in all_subsystems:
            # Fetch the initial guesses for the subsystem
            initial_guesses = subsystem.get_initial_guesses()

            # Loop over each guess
            for key, val in initial_guesses.items():
                # Identify the type of the guess (state or control)
                type = val.pop('type')
                if 'state' in type:
                    path_string = 'states'
                elif 'control' in type:
                    path_string = 'controls'

                # Process the guess variable (handles array interpolation)
                val['val'] = self._process_guess_var(val['val'], key, phase)

                # Set the initial guess in the problem
                self.set_val(f'traj.{phase_name}.{path_string}:{key}', **val)

    def _add_guesses(self, phase_name, phase, guesses):
        """
        Adds the initial guesses for each variable of a given phase to the problem.

        This method sets the initial guesses for time, control, state, and problem-specific
        variables for a given phase. If using the GASP model, it also handles some special
        cases that are not covered in the `phase_info` object. These include initial guesses
        for mass, time, and distance, which are determined based on the phase name and other
        mission-related variables.

        Parameters
        ----------
        phase_name : str
            The name of the phase for which the guesses are being added.
        phase : Phase
            The phase object for which the guesses are being added.
        guesses : dict
            A dictionary containing the initial guesses for the phase.
        """

        # If using the GASP model, set initial guesses for the rotation mass and flight duration
        if self.mission_method is TWO_DEGREES_OF_FREEDOM:
            rotation_mass = self.initial_guesses['rotation_mass']
            flight_duration = self.initial_guesses['flight_duration']

        if self.mission_method in (HEIGHT_ENERGY, SOLVED_2DOF):
            control_keys = ["mach", "altitude"]
            state_keys = ["mass", Dynamic.Mission.DISTANCE]
        else:
            control_keys = ["velocity_rate", "throttle"]
            state_keys = ["altitude", "mass",
                          Dynamic.Mission.DISTANCE, Dynamic.Mission.VELOCITY, "flight_path_angle", "alpha"]
            if self.mission_method is TWO_DEGREES_OF_FREEDOM and phase_name == 'ascent':
                # Alpha is a control for ascent.
                control_keys.append('alpha')

        prob_keys = ["tau_gear", "tau_flaps"]

        # for the simple mission method, use the provided initial and final mach and altitude values from phase_info
        if self.mission_method in (HEIGHT_ENERGY, SOLVED_2DOF):
            initial_altitude = wrapped_convert_units(
                self.phase_info[phase_name]['user_options']['initial_altitude'], 'ft')
            final_altitude = wrapped_convert_units(
                self.phase_info[phase_name]['user_options']['final_altitude'], 'ft')
            initial_mach = self.phase_info[phase_name]['user_options']['initial_mach']
            final_mach = self.phase_info[phase_name]['user_options']['final_mach']

            guesses["mach"] = ([initial_mach[0], final_mach[0]], "unitless")
            guesses["altitude"] = ([initial_altitude, final_altitude], 'ft')

        if self.mission_method is HEIGHT_ENERGY:
            # if time not in initial guesses, set it to the average of the initial_bounds and the duration_bounds
            if 'time' not in guesses:
                initial_bounds = wrapped_convert_units(
                    self.phase_info[phase_name]['user_options']['initial_bounds'], 's')
                duration_bounds = wrapped_convert_units(
                    self.phase_info[phase_name]['user_options']['duration_bounds'], 's')
                guesses["time"] = ([np.mean(initial_bounds[0]), np.mean(
                    duration_bounds[0])], 's')

            # if time not in initial guesses, set it to the average of the initial_bounds and the duration_bounds
            if 'time' not in guesses:
                initial_bounds = self.phase_info[phase_name]['user_options']['initial_bounds']
                duration_bounds = self.phase_info[phase_name]['user_options']['duration_bounds']
                # Add a check for the initial and duration bounds, raise an error if they are not consistent
                if initial_bounds[1] != duration_bounds[1]:
                    raise ValueError(
                        f"Initial and duration bounds for {phase_name} are not consistent.")
                guesses["time"] = ([np.mean(initial_bounds[0]), np.mean(
                    duration_bounds[0])], initial_bounds[1])

        for guess_key, guess_data in guesses.items():
            val, units = guess_data

            # Set initial guess for time variables
            if 'time' == guess_key and self.mission_method is not SOLVED_2DOF:
                self.set_val(f'traj.{phase_name}.t_initial',
                             val[0], units=units)
                self.set_val(f'traj.{phase_name}.t_duration',
                             val[1], units=units)

            else:
                # Set initial guess for control variables
                if guess_key in control_keys:
                    try:
                        self.set_val(f'traj.{phase_name}.controls:{guess_key}', self._process_guess_var(
                            val, guess_key, phase), units=units)
                    except KeyError:
                        try:
                            self.set_val(f'traj.{phase_name}.polynomial_controls:{guess_key}', self._process_guess_var(
                                val, guess_key, phase), units=units)
                        except KeyError:
                            self.set_val(f'traj.{phase_name}.bspline_controls:{guess_key}', self._process_guess_var(
                                val, guess_key, phase), units=units)

                if self.mission_method is SOLVED_2DOF:
                    continue

                if guess_key in control_keys:
                    pass
                # Set initial guess for state variables
                elif guess_key in state_keys:
                    self.set_val(f'traj.{phase_name}.states:{guess_key}', self._process_guess_var(
                        val, guess_key, phase), units=units)
                elif guess_key in prob_keys:
                    self.set_val(guess_key, val, units=units)
                elif ":" in guess_key:
                    self.set_val(f'traj.{phase_name}.{guess_key}', self._process_guess_var(
                        val, guess_key, phase), units=units)
                else:
                    # raise error if the guess key is not recognized
                    raise ValueError(
                        f"Initial guess key {guess_key} in {phase_name} is not recognized.")

        if self.mission_method is SOLVED_2DOF:
            return

        # We need some special logic for these following variables because GASP computes
        # initial guesses using some knowledge of the mission duration and other variables
        # that are only available after calling `create_vehicle`. Thus these initial guess
        # values are not included in the `phase_info` object.
        if self.mission_method is TWO_DEGREES_OF_FREEDOM:
            base_phase = phase_name.removeprefix('reserve_')
        else:
            base_phase = phase_name
        if 'mass' not in guesses:
            if self.mission_method is TWO_DEGREES_OF_FREEDOM:
                # Determine a mass guess depending on the phase name
                if base_phase in ["groundroll", "rotation", "ascent", "accel", "climb1"]:
                    mass_guess = rotation_mass
                elif base_phase == "climb2":
                    mass_guess = 0.99 * rotation_mass
                elif "desc" in base_phase:
                    mass_guess = 0.9 * self.cruise_mass_final
            else:
                mass_guess = self.aviary_inputs.get_val(
                    Mission.Design.GROSS_MASS, units='lbm')
            # Set the mass guess as the initial value for the mass state variable
            self.set_val(f'traj.{phase_name}.states:mass',
                         mass_guess, units='lbm')

        if 'time' not in guesses:
            # Determine initial time and duration guesses depending on the phase name
            if 'desc1' == base_phase:
                t_initial = flight_duration*.9
                t_duration = flight_duration*.04
            elif 'desc2' in base_phase:
                t_initial = flight_duration*.94
                t_duration = 5000
            # Set the time guesses as the initial values for the time-related trajectory variables
            self.set_val(f"traj.{phase_name}.t_initial",
                         t_initial, units='s')
            self.set_val(f"traj.{phase_name}.t_duration",
                         t_duration, units='s')

        if self.mission_method is TWO_DEGREES_OF_FREEDOM:
            if 'distance' not in guesses:
                # Determine initial distance guesses depending on the phase name
                if 'desc1' == base_phase:
                    ys = [self.target_range*.97, self.target_range*.99]
                elif 'desc2' in base_phase:
                    ys = [self.target_range*.99, self.target_range]
                # Set the distance guesses as the initial values for the distance state variable
                self.set_val(
                    f"traj.{phase_name}.states:distance", phase.interp(
                        Dynamic.Mission.DISTANCE, ys=ys)
                )

    def run_aviary_problem(self,
                           record_filename="aviary_history.db",
                           optimization_history_filename=None,
                           restart_filename=None, suppress_solver_print=True, run_driver=True, simulate=False, make_plots=True):
        """
        This function actually runs the Aviary problem, which could be a simulation, optimization, or a driver execution, depending on the arguments provided.

        Parameters
        ----------
        record_filename : str, optional
            The name of the database file where the solutions are to be recorded. The default is "aviary_history.db".
        optimization_history_filename : str, None
            The name of the database file where the driver iterations are to be recorded. The default is None.
        restart_filename : str, optional
            The name of the file that contains previously computed solutions which are to be used as starting points for this run. If it is None (default), no restart file will be used.
        suppress_solver_print : bool, optional
            If True (default), all solvers' print statements will be suppressed. Useful for deeply nested models with multiple solvers so the print statements don't overwhelm the output.
        run_driver : bool, optional
            If True (default), the driver (aka optimizer) will be executed. If False, the problem will be run through one pass -- equivalent to OpenMDAO's `run_model` behavior.
        simulate : bool, optional
            If True, an explicit Dymos simulation will be performed. The default is False.
        make_plots : bool, optional
            If True (default), Dymos html plots will be generated as part of the output.
        """

        if self.aviary_inputs.get_val(Settings.VERBOSITY).value >= 2:
            self.final_setup()
            with open('input_list.txt', 'w') as outfile:
                self.model.list_inputs(out_stream=outfile)

        if suppress_solver_print:
            self.set_solver_print(level=0)

        if optimization_history_filename:
            recorder = om.SqliteRecorder(optimization_history_filename)
            self.driver.add_recorder(recorder)

        # and run mission, and dynamics
        if run_driver:
            failed = dm.run_problem(self, run_driver=run_driver, simulate=simulate, make_plots=make_plots,
                                    solution_record_file=record_filename, restart=restart_filename)
        else:
            # prevent UserWarning that is displayed when an event is triggered
            warnings.filterwarnings('ignore', category=UserWarning)
            failed = self.run_model()
            warnings.filterwarnings('default', category=UserWarning)

        if self.aviary_inputs.get_val(Settings.VERBOSITY).value >= 2:
            with open('output_list.txt', 'w') as outfile:
                self.model.list_outputs(out_stream=outfile)

        return failed

    def _add_hybrid_objective(self, phase_info):
        phases = list(phase_info.keys())
        takeoff_mass = self.aviary_inputs.get_val(
            Mission.Design.GROSS_MASS, units='lbm')

        obj_comp = om.ExecComp(f"obj = -final_mass / {takeoff_mass} + final_time / 5.",
                               final_mass={"units": "lbm"},
                               final_time={"units": "h"})
        self.model.add_subsystem("obj_comp", obj_comp)

        final_phase_name = phases[-1]
        self.model.connect(f"traj.{final_phase_name}.timeseries.mass",
                           "obj_comp.final_mass", src_indices=[-1])
        self.model.connect(f"traj.{final_phase_name}.timeseries.time",
                           "obj_comp.final_time", src_indices=[-1])

    def _add_vrotate_comp(self):
        self.model.add_subsystem("vrot_comp", VRotateComp())
        self.model.connect('traj.groundroll.states:mass',
                           'vrot_comp.mass', src_indices=om.slicer[0, ...])

        vrot_eq_comp = self.model.add_subsystem("vrot_eq_comp", om.EQConstraintComp())
        vrot_eq_comp.add_eq_output("v_rotate_error", eq_units="kn",
                                   lhs_name="v_rot_computed", rhs_name="groundroll_v_final", add_constraint=True)

        self.model.connect('vrot_comp.Vrot', 'vrot_eq_comp.v_rot_computed')
        self.model.connect('traj.groundroll.timeseries.velocity',
                           'vrot_eq_comp.groundroll_v_final', src_indices=om.slicer[-1, ...])

    def _save_to_csv_file(self, filename):
        with open(filename, 'w', newline='') as csvfile:
            fieldnames = ['name', 'value', 'units']
            writer = csv.DictWriter(csvfile, fieldnames=fieldnames)

            for name, value_units in sorted(self.aviary_inputs):
                if 'engine_models' in name:
                    continue
                value, units = value_units
                writer.writerow({'name': name, 'value': value, 'units': units})

    def _get_all_subsystems(self, external_subsystems=None):
        all_subsystems = []
        if external_subsystems is None:
            all_subsystems.extend(self.pre_mission_info['external_subsystems'])
        else:
            all_subsystems.extend(external_subsystems)

        all_subsystems.append(self.core_subsystems['aerodynamics'])
        all_subsystems.append(self.core_subsystems['propulsion'])

        return all_subsystems

    def _add_height_energy_landing_systems(self):
        landing_options = Landing(
            ref_wing_area=self.aviary_inputs.get_val(
                Aircraft.Wing.AREA, units='ft**2'),
            Cl_max_ldg=self.aviary_inputs.get_val(
                Mission.Landing.LIFT_COEFFICIENT_MAX)  # no units
        )

        landing = landing_options.build_phase(False)
        self.model.add_subsystem(
            'landing', landing, promotes_inputs=['aircraft:*', 'mission:*'],
            promotes_outputs=['mission:*'])

        last_flight_phase_name = list(self.phase_info.keys())[-1]
        if self.phase_info[last_flight_phase_name]['user_options'].get('use_polynomial_control', True):
            control_type_string = 'polynomial_control_values'
        else:
            control_type_string = 'control_values'

        last_regular_phase = self.regular_phases[-1]
        self.model.connect(f'traj.{last_regular_phase}.states:mass',
                           Mission.Landing.TOUCHDOWN_MASS, src_indices=[-1])
        self.model.connect(f'traj.{last_regular_phase}.{control_type_string}:altitude',
                           Mission.Landing.INITIAL_ALTITUDE,
                           src_indices=[0])

    def _add_post_mission_takeoff_systems(self):
        first_flight_phase_name = list(self.phase_info.keys())[0]
        connect_takeoff_to_climb = not self.phase_info[first_flight_phase_name]['user_options'].get(
            'add_initial_mass_constraint', True)

        if connect_takeoff_to_climb:
            self.model.connect(Mission.Takeoff.FINAL_MASS,
                               f'traj.{first_flight_phase_name}.initial_states:mass')
            self.model.connect(Mission.Takeoff.GROUND_DISTANCE,
                               f'traj.{first_flight_phase_name}.initial_states:distance')

            if self.phase_info[first_flight_phase_name]['user_options'].get('use_polynomial_control', True):
                control_type_string = 'polynomial_control_values'
            else:
                control_type_string = 'control_values'

            if self.phase_info[first_flight_phase_name]['user_options'].get('optimize_mach', False):
                # Create an ExecComp to compute the difference in mach
                mach_diff_comp = om.ExecComp(
                    'mach_resid_for_connecting_takeoff = final_mach - initial_mach')
                self.model.add_subsystem('mach_diff_comp', mach_diff_comp)

                # Connect the inputs to the mach difference component
                self.model.connect(Mission.Takeoff.FINAL_MACH,
                                   'mach_diff_comp.final_mach')
                self.model.connect(f'traj.{first_flight_phase_name}.{control_type_string}:mach',
                                   'mach_diff_comp.initial_mach', src_indices=[0])

                # Add constraint for mach difference
                self.model.add_constraint(
                    'mach_diff_comp.mach_resid_for_connecting_takeoff', equals=0.0)

            if self.phase_info[first_flight_phase_name]['user_options'].get('optimize_altitude', False):
                # Similar steps for altitude difference
                alt_diff_comp = om.ExecComp(
                    'altitude_resid_for_connecting_takeoff = final_altitude - initial_altitude', units='ft')
                self.model.add_subsystem('alt_diff_comp', alt_diff_comp)

                self.model.connect(Mission.Takeoff.FINAL_ALTITUDE,
                                   'alt_diff_comp.final_altitude')
                self.model.connect(f'traj.{first_flight_phase_name}.{control_type_string}:altitude',
                                   'alt_diff_comp.initial_altitude', src_indices=[0])

                self.model.add_constraint(
                    'alt_diff_comp.altitude_resid_for_connecting_takeoff', equals=0.0)

    def _add_two_dof_landing_systems(self):
        self.model.add_subsystem(
            "landing",
            LandingSegment(
                **(self.ode_args)),
            promotes_inputs=['aircraft:*', 'mission:*',
                             (Dynamic.Mission.MASS, Mission.Landing.TOUCHDOWN_MASS)],
            promotes_outputs=['mission:*'],
        )

    def _add_height_energy_objectives(self):
        self.model.add_subsystem(
            "fuel_obj",
            om.ExecComp(
                "reg_objective = overall_fuel/10000 + ascent_duration/30.",
                reg_objective={"val": 0.0, "units": "unitless"},
                ascent_duration={"units": "s", "shape": 1},
                overall_fuel={"units": "lbm"},
            ),
            promotes_inputs=[
                ("ascent_duration", Mission.Takeoff.ASCENT_DURATION),
                ("overall_fuel", Mission.Summary.TOTAL_FUEL_MASS),
            ],
            promotes_outputs=[("reg_objective", Mission.Objectives.FUEL)],
        )

        self.model.add_subsystem(
            "range_obj",
            om.ExecComp(
                "reg_objective = -actual_range/1000 + ascent_duration/30.",
                reg_objective={"val": 0.0, "units": "unitless"},
                ascent_duration={"units": "s", "shape": 1},
                actual_range={
                    "val": 0.0, "units": "NM"},
            ),
            promotes_inputs=[
                ("actual_range", Mission.Summary.RANGE),
                ("ascent_duration", Mission.Takeoff.ASCENT_DURATION),
            ],
            promotes_outputs=[("reg_objective", Mission.Objectives.RANGE)],
        )

        self.model.add_subsystem(
            "range_constraint",
            om.ExecComp(
                "range_resid = target_range - actual_range",
                target_range={"val": self.target_range, "units": "NM"},
                actual_range={"val": self.target_range - 25, "units": "NM"},
                range_resid={"val": 30, "units": "NM"},
            ),
            promotes_inputs=[
                ("actual_range", Mission.Summary.RANGE),
                ("target_range", Mission.Design.RANGE),
            ],
            promotes_outputs=[
                ("range_resid", Mission.Constraints.RANGE_RESIDUAL)],
        )

    def _add_two_dof_objectives(self):
        self.model.add_subsystem(
            "fuel_obj",
            om.ExecComp(
                "reg_objective = overall_fuel/10000 + ascent_duration/30.",
                reg_objective={"val": 0.0, "units": "unitless"},
                ascent_duration={"units": "s", "shape": 1},
                overall_fuel={"units": "lbm"},
            ),
            promotes_inputs=[
                ("ascent_duration", Mission.Takeoff.ASCENT_DURATION),
                ("overall_fuel", Mission.Summary.TOTAL_FUEL_MASS),
            ],
            promotes_outputs=[("reg_objective", Mission.Objectives.FUEL)],
        )

        self.model.add_subsystem(
            "range_obj",
            om.ExecComp(
                "reg_objective = -actual_range/1000 + ascent_duration/30.",
                reg_objective={"val": 0.0, "units": "unitless"},
                ascent_duration={"units": "s", "shape": 1},
                actual_range={
                    "val": self.target_range, "units": "NM"},
            ),
            promotes_inputs=[
                ("actual_range", Mission.Summary.RANGE),
                ("ascent_duration", Mission.Takeoff.ASCENT_DURATION),
            ],
            promotes_outputs=[("reg_objective", Mission.Objectives.RANGE)],
        )

        self.model.add_subsystem(
            "range_constraint",
            om.ExecComp(
                "range_resid = target_range - actual_range",
                target_range={"val": self.target_range, "units": "NM"},
                actual_range={"val": self.target_range - 25, "units": "NM"},
                range_resid={"val": 30, "units": "NM"},
            ),
            promotes_inputs=[
                ("actual_range", Mission.Summary.RANGE),
                ("target_range", Mission.Design.RANGE),
            ],
            promotes_outputs=[
                ("range_resid", Mission.Constraints.RANGE_RESIDUAL)],
        )

    def _add_fuel_reserve_component(self, post_mission=True,
                                    reserves_name=Mission.Design.RESERVE_FUEL):
        if post_mission:
            reserve_calc_location = self.post_mission
        else:
            reserve_calc_location = self.model

        RESERVE_FUEL_FRACTION = self.aviary_inputs.get_val(
            Aircraft.Design.RESERVE_FUEL_FRACTION, units='unitless')
        if RESERVE_FUEL_FRACTION != 0:
            reserve_fuel_frac = om.ExecComp('reserve_fuel_frac_mass = reserve_fuel_fraction * (takeoff_mass - final_mass)',
                                            reserve_fuel_frac_mass={"units": "lbm"},
                                            reserve_fuel_fraction={
                                                "units": "unitless", "val": RESERVE_FUEL_FRACTION},
                                            final_mass={"units": "lbm"},
                                            takeoff_mass={"units": "lbm"})

            reserve_calc_location.add_subsystem("reserve_fuel_frac", reserve_fuel_frac,
                                                promotes_inputs=[("takeoff_mass", Mission.Summary.GROSS_MASS),
                                                                 ("final_mass",
                                                                  Mission.Landing.TOUCHDOWN_MASS),
                                                                 ("reserve_fuel_fraction", Aircraft.Design.RESERVE_FUEL_FRACTION)],
                                                promotes_outputs=["reserve_fuel_frac_mass"])

        RESERVE_FUEL_ADDITIONAL = self.aviary_inputs.get_val(
            Aircraft.Design.RESERVE_FUEL_ADDITIONAL, units='lbm')
        reserve_fuel = om.ExecComp('reserve_fuel = reserve_fuel_frac_mass + reserve_fuel_additional + reserve_fuel_burned',
                                   reserve_fuel={"units": "lbm", 'shape': 1},
                                   reserve_fuel_frac_mass={"units": "lbm", "val": 0},
                                   reserve_fuel_additional={
                                       "units": "lbm", "val": RESERVE_FUEL_ADDITIONAL},
                                   reserve_fuel_burned={"units": "lbm", "val": 0})

        reserve_calc_location.add_subsystem("reserve_fuel", reserve_fuel,
                                            promotes_inputs=["reserve_fuel_frac_mass",
                                                             ("reserve_fuel_additional",
                                                              Aircraft.Design.RESERVE_FUEL_ADDITIONAL),
                                                             ("reserve_fuel_burned", Mission.Summary.RESERVE_FUEL_BURNED)],
                                            promotes_outputs=[
                                                ("reserve_fuel", reserves_name)]
                                            )<|MERGE_RESOLUTION|>--- conflicted
+++ resolved
@@ -272,11 +272,7 @@
             # Commonly referenced values
             self.cruise_alt = aviary_inputs.get_val(
                 Mission.Design.CRUISE_ALTITUDE, units='ft')
-<<<<<<< HEAD
-            # self.problem_type = aviary_inputs.get_val('problem_type')
-=======
             self.problem_type = aviary_inputs.get_val(Settings.PROBLEM_TYPE)
->>>>>>> 5ef70171
             self.mass_defect = aviary_inputs.get_val('mass_defect', units='lbm')
 
             self.cruise_mass_final = aviary_inputs.get_val(
@@ -1227,7 +1223,6 @@
                 ],
                 promotes_outputs=[('overall_fuel', Mission.Summary.TOTAL_FUEL_MASS)])
 
-<<<<<<< HEAD
             # # If a target range has been specified
             # # range is measured from the start of the first phase to the end of the last normal phase
             # if 'target_range' in self.post_mission_info:
@@ -1242,6 +1237,9 @@
             #             target_range={
             #                 'val': target_range, 'units': 'nmi'},
             #         ),
+            #         promotes_inputs=[
+            #             "target_range",
+            #         ],
             #         promotes_outputs=[
             #             ("range_resid", Mission.Constraints.RANGE_RESIDUAL)],
             #     )
@@ -1251,34 +1249,6 @@
             #         f"traj.{self.regular_phases[-1]}.timeseries.distance", "range_constraint.actual_range", src_indices=[-1])
             #     self.model.add_constraint(
             #         Mission.Constraints.RANGE_RESIDUAL, equals=0.0, ref=1.e2)
-=======
-            # If a target range has been specified
-            # range is measured from the start of the first phase to the end of the last normal phase
-            if 'target_range' in self.post_mission_info:
-                target_range = wrapped_convert_units(
-                    self.post_mission_info['target_range'], 'nmi')
-                self.post_mission.add_subsystem(
-                    "range_constraint",
-                    om.ExecComp(
-                        "range_resid = target_range - actual_range",
-                        range_resid={'units': 'nmi'},
-                        actual_range={'units': 'nmi'},
-                        target_range={
-                            'val': target_range, 'units': 'nmi'},
-                    ),
-                    promotes_inputs=[
-                        "target_range",
-                    ],
-                    promotes_outputs=[
-                        ("range_resid", Mission.Constraints.RANGE_RESIDUAL)],
-                )
-
-                # determine distance traveled based on regular_phases
-                self.model.connect(
-                    f"traj.{self.regular_phases[-1]}.timeseries.distance", "range_constraint.actual_range", src_indices=[-1])
-                self.model.add_constraint(
-                    Mission.Constraints.RANGE_RESIDUAL, equals=0.0, ref=1.e2)
->>>>>>> 5ef70171
 
             # If a target distance (or time) has been specified for this phase
             # distance (or time) is measured from the start of this phase to the end of this phase
