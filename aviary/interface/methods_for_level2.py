--- conflicted
+++ resolved
@@ -20,13 +20,8 @@
 from aviary.constants import GRAV_ENGLISH_LBM, RHO_SEA_LEVEL_ENGLISH
 from aviary.mission.flops_based.phases.build_landing import Landing
 from aviary.mission.flops_based.phases.build_takeoff import Takeoff
-<<<<<<< HEAD
 from aviary.mission.energy_phase import EnergyPhase
 from aviary.mission.twodof_phase import TwoDOFPhase
-=======
-from aviary.mission.flops_based.phases.energy_phase import EnergyPhase
-from aviary.mission.flops_based.phases.two_dof_phase import TwoDOFPhase
->>>>>>> d66c9fa6
 from aviary.mission.gasp_based.ode.params import ParamPort
 from aviary.mission.gasp_based.phases.time_integration_traj import FlexibleTraj
 from aviary.mission.gasp_based.phases.time_integration_phases import SGMCruise
@@ -1379,22 +1374,12 @@
             if len(phases_to_link) > 1:  # TODO: hack
                 self.traj.link_phases(phases=phases_to_link, vars=[var], connected=True)
 
-<<<<<<< HEAD
-        if self.mission_method is HEIGHT_ENERGY:
-            self.traj.link_phases(phases, ["time"], ref=1e3,
-                                  connected=true_unless_mpi)
-            self.traj.link_phases(phases, [Dynamic.Mission.MASS], ref=1e6,
-                                  connected=true_unless_mpi)
-            self.traj.link_phases(phases, [Dynamic.Mission.DISTANCE], ref=1e3,
-                                  connected=true_unless_mpi)
-=======
         if self.mission_method in (HEIGHT_ENERGY, SOLVED_2DOF):
             # connect regular_phases with each other if you are optimizing alt or mach
             self._link_phases_helper_with_options(
                 self.regular_phases, 'optimize_altitude', Dynamic.Mission.ALTITUDE, ref=1.e4)
             self._link_phases_helper_with_options(
                 self.regular_phases, 'optimize_mach', Dynamic.Mission.MACH)
->>>>>>> d66c9fa6
 
             # connect reserve phases with each other if you are optimizing alt or mach
             self._link_phases_helper_with_options(
