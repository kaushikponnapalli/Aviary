import numpy as np

import openmdao.api as om
from aviary.subsystems.atmosphere.atmosphere import Atmosphere

from aviary.mission.flops_based.ode.mission_EOM import MissionEOM
from aviary.mission.gasp_based.ode.time_integration_base_classes import add_SGM_required_inputs, add_SGM_required_outputs
from aviary.subsystems.propulsion.throttle_allocation import ThrottleAllocator
from aviary.utils.aviary_values import AviaryValues
from aviary.utils.functions import promote_aircraft_and_mission_vars
from aviary.variable_info.variable_meta_data import _MetaData
from aviary.variable_info.variables import Aircraft, Dynamic, Mission
<<<<<<< HEAD
from aviary.variable_info.enums import AnalysisScheme, ThrottleAllocation
=======
from aviary.variable_info.variables_in import VariablesIn
from aviary.variable_info.enums import AnalysisScheme, ThrottleAllocation, SpeedType
>>>>>>> f4b00cd6


class ExternalSubsystemGroup(om.Group):
    def configure(self):
        promote_aircraft_and_mission_vars(self)


class MissionODE(om.Group):
    def initialize(self):
        self.options.declare(
            'num_nodes', types=int,
            desc='Number of nodes to be evaluated in the RHS')
        self.options.declare(
            'subsystem_options', types=dict, default={},
            desc='dictionary of parameters to be passed to the subsystem builders')
        self.options.declare(
            'aviary_options', types=AviaryValues,
            desc='collection of Aircraft/Mission specific options')
        self.options.declare(
            'core_subsystems',
            desc='list of core subsystem builder instances to be added to the ODE'
        )
        self.options.declare(
            'external_subsystems', default=[],
            desc='list of external subsystem builder instances to be added to the ODE')
        self.options.declare(
            'meta_data', default=_MetaData,
            desc='metadata associated with the variables to be passed into the ODE')
        self.options.declare(
            'use_actual_takeoff_mass', default=False,
            desc='flag to use actual takeoff mass in the climb phase, otherwise assume 100 kg fuel burn')
        self.options.declare(
            'throttle_enforcement', default='path_constraint',
            values=['path_constraint', 'boundary_constraint', 'bounded', None],
            desc='flag to enforce throttle constraints on the path or at the segment boundaries or using solver bounds'
        )
        self.options.declare(
            'throttle_allocation', default=ThrottleAllocation.FIXED,
            types=ThrottleAllocation,
            desc='Flag that determines how to handle throttles for multiple engines.'
        )
        self.options.declare(
            "analysis_scheme",
            default=AnalysisScheme.COLLOCATION,
            types=AnalysisScheme,
            desc="The analysis method that will be used to close the trajectory; for example collocation or time integration",
        )

    def setup(self):
        options = self.options
        nn = options['num_nodes']
        analysis_scheme = options['analysis_scheme']
        aviary_options = options['aviary_options']
        core_subsystems = options['core_subsystems']
        subsystem_options = options['subsystem_options']
        num_engine_type = len(aviary_options.get_val(Aircraft.Engine.NUM_ENGINES))

        if analysis_scheme is AnalysisScheme.SHOOTING:
            SGM_required_inputs = {
                't_curr': {'units': 's'},
                Dynamic.Mission.DISTANCE: {'units': 'm'},
            }
            add_SGM_required_inputs(self, SGM_required_inputs)

        self.add_subsystem(
<<<<<<< HEAD
            name='atmosphere',
            subsys=USatm1976Comp(num_nodes=nn),
            promotes_inputs=[('h', Dynamic.Mission.ALTITUDE)],
            promotes_outputs=[
                ('sos', Dynamic.Mission.SPEED_OF_SOUND), ('rho', Dynamic.Mission.DENSITY),
                ('temp', Dynamic.Mission.TEMPERATURE), ('pres', Dynamic.Mission.STATIC_PRESSURE)])
=======
            'input_port',
            VariablesIn(aviary_options=aviary_options,
                        meta_data=self.options['meta_data'],
                        context='mission'),
            promotes_inputs=['*'],
            promotes_outputs=['*'])
>>>>>>> f4b00cd6

        self.add_subsystem(
            name='atmosphere',
            subsys=Atmosphere(num_nodes=nn, input_speed_type=SpeedType.MACH),
            promotes=['*'],
        )

        # add execcomp to compute velocity_rate based off mach_rate and sos
        self.add_subsystem(
            name='velocity_rate_comp',
            subsys=om.ExecComp(
                'velocity_rate = mach_rate * sos',
                mach_rate={'units': 'unitless/s', 'shape': (nn,)},
                sos={'units': 'm/s', 'shape': (nn,)},
                velocity_rate={'units': 'm/s**2', 'shape': (nn,)},
                has_diag_partials=True,
            ),
            promotes_inputs=[('mach_rate', Dynamic.Mission.MACH_RATE),
                             ('sos', Dynamic.Mission.SPEED_OF_SOUND)],
            promotes_outputs=[('velocity_rate', Dynamic.Mission.VELOCITY_RATE)],
        )

        base_options = {'num_nodes': nn, 'aviary_inputs': aviary_options}

        for subsystem in core_subsystems:
            # check if subsystem_options has entry for a subsystem of this name
            if subsystem.name in subsystem_options:
                kwargs = subsystem_options[subsystem.name]
            else:
                kwargs = {}

            kwargs.update(base_options)
            system = subsystem.build_mission(**kwargs)

            if system is not None:
                self.add_subsystem(subsystem.name,
                                   system,
                                   promotes_inputs=subsystem.mission_inputs(**kwargs),
                                   promotes_outputs=subsystem.mission_outputs(**kwargs))

        # Create a lightly modified version of an OM group to add external subsystems
        # to the ODE with a special configure() method that promotes
        # all aircraft:* and mission:* variables to the ODE.
        external_subsystem_group = ExternalSubsystemGroup()
        add_subsystem_group = False

        for subsystem in self.options['external_subsystems']:
            subsystem_mission = subsystem.build_mission(
                num_nodes=nn, aviary_inputs=aviary_options)
            if subsystem_mission is not None:
                add_subsystem_group = True
                external_subsystem_group.add_subsystem(subsystem.name,
                                                       subsystem_mission)

        # Only add the external subsystem group if it has at least one subsystem.
        # Without this logic there'd be an empty OM group added to the ODE.
        if add_subsystem_group:
            self.add_subsystem(
                name='external_subsystems',
                subsys=external_subsystem_group,
                promotes_inputs=['*'],
                promotes_outputs=['*'])

        self.add_subsystem(
            name='mission_EOM',
            subsys=MissionEOM(num_nodes=nn),
            promotes_inputs=[
                Dynamic.Mission.VELOCITY, Dynamic.Mission.MASS,
                Dynamic.Mission.THRUST_MAX_TOTAL,
                Dynamic.Mission.DRAG, Dynamic.Mission.ALTITUDE_RATE,
                Dynamic.Mission.VELOCITY_RATE],
            promotes_outputs=[
                Dynamic.Mission.SPECIFIC_ENERGY_RATE_EXCESS,
                Dynamic.Mission.ALTITUDE_RATE_MAX,
                Dynamic.Mission.DISTANCE_RATE,
                'thrust_required',
            ])

        # THROTTLE Section
        # TODO: Split this out into a function that can be used by the other ODEs.
        if num_engine_type > 1:

            # Multi Engine

            self.add_subsystem(name='throttle_balance',
                               subsys=om.BalanceComp(name="aggregate_throttle",
                                                     units="unitless",
                                                     val=np.ones((nn, )),
                                                     lhs_name='thrust_required',
                                                     rhs_name=Dynamic.Mission.THRUST_TOTAL,
                                                     eq_units="lbf",
                                                     normalize=False,
                                                     res_ref=1.0e6,
                                                     ),
                               promotes_inputs=['*'],
                               promotes_outputs=['*'])

            self.add_subsystem(
                "throttle_allocator",
                ThrottleAllocator(
                    num_nodes=nn,
                    aviary_options=aviary_options,
                    throttle_allocation=self.options['throttle_allocation']
                ),
                promotes_inputs=['*'],
                promotes_outputs=['*']
            )

        else:

            # Single Engine

            # Add a balance comp to compute throttle based on the required thrust.
            self.add_subsystem(name='throttle_balance',
                               subsys=om.BalanceComp(name=Dynamic.Mission.THROTTLE,
                                                     units="unitless",
                                                     val=np.ones((nn, )),
                                                     lhs_name='thrust_required',
                                                     rhs_name=Dynamic.Mission.THRUST_TOTAL,
                                                     eq_units="lbf",
                                                     normalize=False,
                                                     lower=0.0
                                                     if options['throttle_enforcement'] == 'bounded'
                                                     else None,
                                                     upper=1.0
                                                     if options['throttle_enforcement'] == 'bounded'
                                                     else None,
                                                     res_ref=1.0e6,
                                                     ),
                               promotes_inputs=['*'],
                               promotes_outputs=['*'])

            self.set_input_defaults(Dynamic.Mission.THROTTLE, val=1.0, units='unitless')

        self.set_input_defaults(Dynamic.Mission.MACH, val=np.ones(nn), units='unitless')
        self.set_input_defaults(Dynamic.Mission.MASS, val=np.ones(nn), units='kg')
        self.set_input_defaults(Dynamic.Mission.VELOCITY, val=np.ones(nn), units='m/s')
        self.set_input_defaults(Dynamic.Mission.ALTITUDE, val=np.ones(nn), units='m')
        self.set_input_defaults(Dynamic.Mission.ALTITUDE_RATE,
                                val=np.ones(nn), units='m/s')

        if options['use_actual_takeoff_mass']:
            exec_comp_string = 'initial_mass_residual = initial_mass - mass[0]'
            initial_mass_string = Mission.Takeoff.FINAL_MASS
        else:
            exec_comp_string = 'initial_mass_residual = initial_mass - mass[0] - 100.'
            initial_mass_string = Mission.Summary.GROSS_MASS

        # Experimental: Add a component to constrain the initial mass to be equal to design gross weight.
        initial_mass_residual_constraint = om.ExecComp(
            exec_comp_string,
            initial_mass={'units': 'kg'},
            mass={'units': 'kg', 'shape': (nn,)},
            initial_mass_residual={'units': 'kg', 'res_ref': 1.0e5},
        )

        self.add_subsystem('initial_mass_residual_constraint', initial_mass_residual_constraint,
                           promotes_inputs=[
                               ('initial_mass', initial_mass_string),
                               ('mass', Dynamic.Mission.MASS)
                           ],
                           promotes_outputs=['initial_mass_residual'])

        if analysis_scheme is AnalysisScheme.SHOOTING:
            SGM_required_outputs = {
                Dynamic.Mission.ALTITUDE_RATE: {'units': 'm/s'},
            }
            add_SGM_required_outputs(self, SGM_required_outputs)

        print_level = 0 if analysis_scheme is AnalysisScheme.SHOOTING else 2

        self.nonlinear_solver = om.NewtonSolver(solve_subsystems=True,
                                                atol=1.0e-10,
                                                rtol=1.0e-10,
                                                )
        self.nonlinear_solver.linesearch = om.BoundsEnforceLS()
        self.linear_solver = om.DirectSolver(assemble_jac=True)
        self.nonlinear_solver.options['err_on_non_converge'] = True
        self.nonlinear_solver.options['iprint'] = print_level<|MERGE_RESOLUTION|>--- conflicted
+++ resolved
@@ -10,12 +10,7 @@
 from aviary.utils.functions import promote_aircraft_and_mission_vars
 from aviary.variable_info.variable_meta_data import _MetaData
 from aviary.variable_info.variables import Aircraft, Dynamic, Mission
-<<<<<<< HEAD
-from aviary.variable_info.enums import AnalysisScheme, ThrottleAllocation
-=======
-from aviary.variable_info.variables_in import VariablesIn
 from aviary.variable_info.enums import AnalysisScheme, ThrottleAllocation, SpeedType
->>>>>>> f4b00cd6
 
 
 class ExternalSubsystemGroup(om.Group):
@@ -79,23 +74,6 @@
                 Dynamic.Mission.DISTANCE: {'units': 'm'},
             }
             add_SGM_required_inputs(self, SGM_required_inputs)
-
-        self.add_subsystem(
-<<<<<<< HEAD
-            name='atmosphere',
-            subsys=USatm1976Comp(num_nodes=nn),
-            promotes_inputs=[('h', Dynamic.Mission.ALTITUDE)],
-            promotes_outputs=[
-                ('sos', Dynamic.Mission.SPEED_OF_SOUND), ('rho', Dynamic.Mission.DENSITY),
-                ('temp', Dynamic.Mission.TEMPERATURE), ('pres', Dynamic.Mission.STATIC_PRESSURE)])
-=======
-            'input_port',
-            VariablesIn(aviary_options=aviary_options,
-                        meta_data=self.options['meta_data'],
-                        context='mission'),
-            promotes_inputs=['*'],
-            promotes_outputs=['*'])
->>>>>>> f4b00cd6
 
         self.add_subsystem(
             name='atmosphere',
