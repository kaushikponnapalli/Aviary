--- conflicted
+++ resolved
@@ -911,12 +911,9 @@
         span_frac_factor = eng_span_frac / (eng_span_frac + 0.001)
         # sum span_frac_factor for each engine type
         span_frac_factor_sum = np.zeros(engine_count, dtype=Fn_SLS.dtype)
-<<<<<<< HEAD
-=======
         wing_mass_deriv = np.zeros(len(span_frac_factor), dtype=Fn_SLS.dtype)
->>>>>>> 53cfd3cd
         idx = 0
-        #wing_mass_vec = (eng_spec_wt * Fn_SLS * (1 + c_instl) + 
+        # wing_mass_vec = (eng_spec_wt * Fn_SLS * (1 + c_instl) +
         #                 sec_wt + prop_wt) * num_engines
         wing_mass_vec = (dry_wt_eng + eng_instl_wt + pod_wt + prop_wt) * num_engines
         for i in range(engine_count):
@@ -2320,7 +2317,8 @@
         # TODO this does not match variable description (e.g. clearance ratio of 1.0 is
         #      actually two nacelle diameters above ground)
         # Note: KSFunction for smooth derivatives.
-        gear_height_temp = KSfunction.compute((1.0 + clearance_ratio) * nacelle_diam, 50.0)
+        gear_height_temp = KSfunction.compute(
+            (1.0 + clearance_ratio) * nacelle_diam, 50.0)
 
         # A minimum gear height of 6 feet is enforced here using a smoothing function to
         # prevent discontinuities in the function and it's derivatives.
@@ -2352,7 +2350,7 @@
         clearance_ratio = inputs[Aircraft.Nacelle.CLEARANCE_RATIO]
         nacelle_diam = inputs[Aircraft.Nacelle.AVG_DIAMETER]
 
-        val =  (1.0 + clearance_ratio) * nacelle_diam
+        val = (1.0 + clearance_ratio) * nacelle_diam
         gear_height_temp = KSfunction.compute(val, 50.0)
         dKS, _ = KSfunction.derivatives(val, 50.0)
 
