"""
Define utilities for building engine models.

Classes
-------
EngineModel : the interface for an engine model builder.
"""
import warnings

import numpy as np

from aviary.subsystems.subsystem_builder_base import SubsystemBuilderBase
from aviary.utils.aviary_values import AviaryValues
from aviary.variable_info.variables import Settings
from aviary.variable_info.enums import Verbosity


class EngineModel(SubsystemBuilderBase):
    """
    Define the interface for an engine model builder.

    Attributes
    ----------
    name : str ('engine_model')
        object label.
    options : AviaryValues (<empty>)
        inputs and options related to engine model.

    Methods
    -------
    build_pre_mission
    build_mission
    build_post_mission
    get_val
    get_item
    set_val
    update
    """

    default_name = 'engine_model'

    def __init__(
        self, name: str = None, options: AviaryValues = None, meta_data: dict = None,
    ):
        super().__init__(name, meta_data=meta_data)
        if options is not None:
            self.options = options.deepcopy()
        else:
            self.options = AviaryValues()

        # Hybrid throttle is currently the only optional independent variable, requiring
        # this flag so Aviary knows how to handle EngineModels during mission
        self.use_hybrid_throttle = False

        self._preprocess_inputs()

    def _setup(self, **kwargs):
        """
        Perform setup of EngineModel.

        All attributes and values for options in EngineModel are finalized for
        analysis.
        """
        self._preprocess_inputs()

    def build_pre_mission(self, aviary_inputs):
        """
        Build an OpenMDAO system for the pre-mission computations of the engine model,
        such as sizing.

        Optional for engine models.
        Used in propulsion_sizing.py to build the pre-mission propulsion subsystem.

        Returns
        -------
        pre_mission_sys : openmdao.core.System
            An OpenMDAO system containing all computations that need to happen in
            the pre-mission part of the Aviary problem. This
            includes sizing, design, and other non-mission parameters.
        """
        return None

    def build_mission(self, num_nodes, aviary_inputs):
        """
        Build an OpenMDAO system for the mission computations of the engine model.

        Required for engine models.
        Used in propulsion_mission.py to build the propulsion mission system.

        Returns
        -------
        mission_sys : openmdao.core.System
            An OpenMDAO system containing all computations that need to happen
            during the mission. This includes time-dependent states that are
            being integrated as well as any other variables that vary during
            the mission.
        """
        raise NotImplementedError('build_mission() is a required method but has not '
                                  f'been implemented in EngineModel <{self.name}>')

    def build_post_mission(self, aviary_inputs):
        """
        Build an OpenMDAO system for the post-mission computations of the engine model.

        Optional for engine models. Currently unused by core Aviary propulsion.

        Returns
        -------
        post_mission_sys : openmdao.core.System
            An OpenMDAO system containing all computations that need to happen
            after the mission. This includes time-dependent states that are
            being integrated as well as any other variables that vary after
            the mission.
        """
        return None

    def _preprocess_inputs(self):
        """
        Raises TypeError if options are not an instance of AviaryValues (or None).

        Creates warning if a provided engine option is vectorized, and only accepts
        the first entry in that vector into self.options.
        """
        options = self.options

        if options is None:
            return  # options are allowed to be empty

        # verbosity settings are needed to adjust printouts
        if Settings.VERBOSITY not in options:
            self.set_val(Settings.VERBOSITY, Verbosity.BRIEF)

        verbosity = self.get_val(Settings.VERBOSITY).value

        if not isinstance(options, AviaryValues):
            raise TypeError('EngineModel options must be an AviaryValues object')

        for (key, (val, units)) in options:
            # only perform vector check for variables related to engines and nacelles
            if key.startswith('aircraft:engine:') or key.startswith('aircraft:nacelle'):
                # if val is an iterable...
                if type(val) in (list, np.ndarray, tuple):
<<<<<<< HEAD
                    # but meta_data says it is not supposed to be...
=======
                    # but meta_data says it is not supposed to be, use first item and
                    # warn user
>>>>>>> 8c8bcdfe
                    if not isinstance(self.meta_data[key]['default_value'],
                                      (list, np.ndarray, tuple)):

                        # if val is multidimensional, raise error
                        if isinstance(val[0], (list, np.ndarray, tuple)):
                            raise UserWarning(f'Multidimensional {type(val)} was given '
                                              f'for variable {key} in EngineModel '
                                              f'<{self.name}>, but '
                                              f"{type(self.meta_data[key]['default_value'])} "
                                              'was expected.')
<<<<<<< HEAD
                        # use first item in val and warn user
=======

>>>>>>> 8c8bcdfe
                        if verbosity >= 1:
                            warnings.warn(
                                f'The value of {key} passed to EngineModel '
                                f'<{self.name}> is {type(val)}. Only the first entry in '
                                'this iterable will be used.')

                    # if val is supposed to be an iterable...
                    else:
                        # but val is multidimensional, use first item and warn user
                        if isinstance(val[0], (list, np.ndarray, tuple)):
                            warnings.warn(
                                f'The value of {key} passed to EngineModel <{self.name}> '
                                f'is multidimensional {type(val)}. Only the first entry '
                                'in this iterable will be used.')
                        # and val is 1-D, then it is ok!
                        else:
                            continue

                    if isinstance(val, np.ndarray):
                        # "Convert" numpy types to standard Python types. Wrap first
                        # index in numpy array before calling item() to safeguard against
                        # non-standard types, such as objects
                        val = val[0].item()
                    else:
                        val = val[0]
                    # update options with single value (instead of vector)
                    options.set_val(key, val, units)
            # Currently assuming that EngineModels might care about non-engine variables,
            # so they are being kept in self.options
            # else:
            #     options.delete(key)

    def update(self, options: AviaryValues, **kwargs):
        """
        Given a new set of AviaryValues, update the engine model and rerun setup.
        """
        self.options = options.deepcopy()

        self._setup(**kwargs)

    def get_val(self, key, units='unitless'):
        """
        Returns desired value from options in specified units.

        Parameters
        -------
        key : str
            Name of requested option.
        units : str
            Unit requested option value should be converted to.

        Returns
        -------
        val
            Value of requested option in desired units.
        """
        return self.options.get_val(key, units)

    def get_item(self, key, default=(None, None)):
        '''
        Return the named value and its associated units.

        Note, this method never raises `KeyError` or `TypeError`.

        Parameters
        ----------
        key : str
            the name of the item

        default : OptionalValueAndUnits (None, None)
            if the item does not exist, return this object

        Returns
        -------
        OptionalValueAndUnits
        '''
        return self.options.get_item(key, default)

    def set_val(self, key, val, units='unitless'):
        """
        Updates desired value in options with specified units.

        Parameters
        -------
        key : str
            Name of option whose value will be updated.
        val
            New value for option.
        units : str
            Unit of val.
        """
        self.options.set_val(key, val, units)<|MERGE_RESOLUTION|>--- conflicted
+++ resolved
@@ -140,12 +140,7 @@
             if key.startswith('aircraft:engine:') or key.startswith('aircraft:nacelle'):
                 # if val is an iterable...
                 if type(val) in (list, np.ndarray, tuple):
-<<<<<<< HEAD
                     # but meta_data says it is not supposed to be...
-=======
-                    # but meta_data says it is not supposed to be, use first item and
-                    # warn user
->>>>>>> 8c8bcdfe
                     if not isinstance(self.meta_data[key]['default_value'],
                                       (list, np.ndarray, tuple)):
 
@@ -156,11 +151,7 @@
                                               f'<{self.name}>, but '
                                               f"{type(self.meta_data[key]['default_value'])} "
                                               'was expected.')
-<<<<<<< HEAD
                         # use first item in val and warn user
-=======
-
->>>>>>> 8c8bcdfe
                         if verbosity >= 1:
                             warnings.warn(
                                 f'The value of {key} passed to EngineModel '
