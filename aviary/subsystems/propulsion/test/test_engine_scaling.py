--- conflicted
+++ resolved
@@ -10,11 +10,7 @@
 from aviary.utils.preprocessors import preprocess_propulsion
 from aviary.utils.functions import get_path
 from aviary.variable_info.variables import Aircraft, Dynamic, Mission
-<<<<<<< HEAD
-=======
-from aviary.variable_info.enums import Verbosity
 from aviary.subsystems.propulsion.utils import EngineModelVariables
->>>>>>> db7ceaba
 
 
 class EngineScalingTest(unittest.TestCase):
@@ -51,7 +47,7 @@
 
         preprocess_propulsion(options, [engine1])
 
-        options.set_val(Mission.Summary.FUEL_FLOW_SCALER, 10.)
+        options.set_val(Mission.Summary.FUEL_FLOW_SCALER, 10.0)
         engine_variables = {
             EngineModelVariables.THRUST: 'lbf',
             EngineModelVariables.FUEL_FLOW: 'lbm/h',
@@ -66,15 +62,19 @@
             promotes=['*'],
         )
         self.prob.setup(force_alloc_complex=True)
-        self.prob.set_val('thrust_net_unscaled', np.ones(
-            [nn, count]) * 1000, units='lbf')
-        self.prob.set_val('fuel_flow_rate_unscaled', np.ones(
-            [nn, count]) * 100, units='lbm/h')
+        self.prob.set_val(
+            'thrust_net_unscaled', np.ones([nn, count]) * 1000, units='lbf'
+        )
+        self.prob.set_val(
+            'fuel_flow_rate_unscaled', np.ones([nn, count]) * 100, units='lbm/h'
+        )
         self.prob.set_val('nox_rate_unscaled', np.ones([nn, count]) * 10, units='lbm/h')
-        self.prob.set_val(Dynamic.Mission.MACH, np.linspace(
-            0, 0.75, nn), units='unitless')
-        self.prob.set_val(Aircraft.Engine.SCALE_FACTOR,
-                          options.get_val(Aircraft.Engine.SCALE_FACTOR))
+        self.prob.set_val(
+            Dynamic.Mission.MACH, np.linspace(0, 0.75, nn), units='unitless'
+        )
+        self.prob.set_val(
+            Aircraft.Engine.SCALE_FACTOR, options.get_val(Aircraft.Engine.SCALE_FACTOR)
+        )
 
         self.prob.run_model()
 
@@ -83,11 +83,11 @@
         nox_rate = self.prob.get_val(Dynamic.Mission.NOX_RATE)
         # exit_area = self.prob.get_val(Dynamic.Mission.EXIT_AREA)
 
-        thrust_expected = np.array([900., 900., 900., 900])
+        thrust_expected = np.array([900.0, 900.0, 900.0, 900])
 
         fuel_flow_expected = np.array([-1836.55, -1836.55, -1836.55, -1836.55])
 
-        nox_rate_expected = np.array([9., 9., 9., 9])
+        nox_rate_expected = np.array([9.0, 9.0, 9.0, 9])
 
         assert_near_equal(thrust, thrust_expected, tolerance=1e-10)
         assert_near_equal(fuel_flow, fuel_flow_expected, tolerance=1e-10)
