{
 "cells": [
  {
   "cell_type": "markdown",
   "metadata": {},
   "source": [
    "# Coupled Aircraft-Mission Optimization\n",
    "\n",
    "One of the most exciting features of Aviary is the ability to formulate and solve coupled aircraft-mission design optimization problems.\n",
    "Here, we mean that we are finding the optimal aircraft design parameters while simultaneously finding the optimal mission trajectory.\n",
    "The reason why this is so valuable is that it enables exploration of a larger design space much more efficiently.\n",
    "\n",
    "Solving coupled design-mission problems leads to optimal designs that would not be findable without simultaneously designing the aircraft and the trajectory.\n",
    "This is especially useful for unconventional aircraft designs, operations with complex missions, and many more future-focused studies than what is commonly flying today.\n",
    "\n",
    "This doc page builds up a coupled design problem and explains what we're doing along the way.\n",
    "This process is relatively straightforward in Aviary.\n",
    "We will briefly discuss the optimal results, but that is not necessarily the focus here.\n",
    "Instead, we want to showcase how to do a simple coupled design study in Aviary.\n",
    "\n",
    "You can use this as a starting point for your own exciting aircraft and mission design studies.\n",
    "\n",
    "## Problem Definition and Explanation\n",
    "\n",
    "We will use a conventional single-aisle commercial aircraft design as our starting point.\n",
    "For all of these examples we allow the aircraft to be sized by the optimizer.\n",
    "This means the gross takeoff weight is controlled to meet a mass balance.\n",
    "\n",
    "We will perform four different optimization cases as part of this study:\n",
    "\n",
    "- fixed mission profile, fixed aircraft wing aspect ratio\n",
    "- fixed mission profile, optimized aircraft wing aspect ratio\n",
    "- optimized mission profile, fixed aircraft wing aspect ratio\n",
    "- optimized mission profile, optimized aircraft wing aspect ratio\n",
    "\n",
    "We'll provide more detail individually for each case.\n",
    "\n",
    "When we call Aviary, we will use a common `phase_info` object that we modify for each optimization case shown here:"
   ]
  },
  {
   "cell_type": "code",
   "execution_count": null,
   "metadata": {},
   "outputs": [],
   "source": [
    "phase_info = {\n",
    "    \"pre_mission\": {\"include_takeoff\": False, \"optimize_mass\": True},\n",
    "    \"climb_1\": {\n",
    "        \"subsystem_options\": {\"core_aerodynamics\": {\"method\": \"computed\"}},\n",
    "        \"user_options\": {\n",
    "            \"optimize_mach\": False,\n",
    "            \"optimize_altitude\": False,\n",
    "            \"polynomial_control_order\": 1,\n",
    "            \"num_segments\": 5,\n",
    "            \"order\": 3,\n",
    "            \"solve_for_range\": False,\n",
    "            \"initial_mach\": (0.2, \"unitless\"),\n",
    "            \"final_mach\": (0.72, \"unitless\"),\n",
    "            \"mach_bounds\": ((0.18, 0.84), \"unitless\"),\n",
    "            \"initial_altitude\": (0.0, \"ft\"),\n",
    "            \"final_altitude\": (32500.0, \"ft\"),\n",
    "            \"altitude_bounds\": ((0.0, 33000.0), \"ft\"),\n",
    "            \"throttle_enforcement\": \"path_constraint\",\n",
    "            \"fix_initial\": True,\n",
    "            \"constrain_final\": False,\n",
    "            \"fix_duration\": False,\n",
    "            \"initial_bounds\": ((0.0, 0.0), \"min\"),\n",
    "            \"duration_bounds\": ((35.0, 105.0), \"min\"),\n",
    "        },\n",
    "        \"initial_guesses\": {\"times\": ([0, 70], \"min\")},\n",
    "    },\n",
    "    \"cruise\": {\n",
    "        \"subsystem_options\": {\"core_aerodynamics\": {\"method\": \"computed\"}},\n",
    "        \"user_options\": {\n",
    "            \"optimize_mach\": False,\n",
    "            \"optimize_altitude\": False,\n",
    "            \"polynomial_control_order\": 1,\n",
    "            \"num_segments\": 5,\n",
    "            \"order\": 3,\n",
    "            \"solve_for_range\": False,\n",
    "            \"initial_mach\": (0.72, \"unitless\"),\n",
    "            \"final_mach\": (0.80, \"unitless\"),\n",
    "            \"mach_bounds\": ((0.7, 0.84), \"unitless\"),\n",
    "            \"initial_altitude\": (32500.0, \"ft\"),\n",
    "            \"final_altitude\": (36000.0, \"ft\"),\n",
    "            \"altitude_bounds\": ((32000.0, 36500.0), \"ft\"),\n",
    "            \"throttle_enforcement\": \"boundary_constraint\",\n",
    "            \"fix_initial\": False,\n",
    "            \"constrain_final\": False,\n",
    "            \"fix_duration\": False,\n",
    "            \"initial_bounds\": ((35.0, 105.0), \"min\"),\n",
    "            \"duration_bounds\": ((91.5, 274.5), \"min\"),\n",
    "        },\n",
    "        \"initial_guesses\": {\"times\": ([70, 183], \"min\")},\n",
    "    },\n",
    "    \"descent_1\": {\n",
    "        \"subsystem_options\": {\"core_aerodynamics\": {\"method\": \"computed\"}},\n",
    "        \"user_options\": {\n",
    "            \"optimize_mach\": False,\n",
    "            \"optimize_altitude\": False,\n",
    "            \"polynomial_control_order\": 1,\n",
    "            \"num_segments\": 5,\n",
    "            \"order\": 3,\n",
    "            \"solve_for_range\": False,\n",
    "            \"initial_mach\": (0.72, \"unitless\"),\n",
    "            \"final_mach\": (0.21, \"unitless\"),\n",
    "            \"mach_bounds\": ((0.19, 0.84), \"unitless\"),\n",
    "            \"initial_altitude\": (36000.0, \"ft\"),\n",
    "            \"final_altitude\": (0.0, \"ft\"),\n",
    "            \"altitude_bounds\": ((0.0, 36500.0), \"ft\"),\n",
    "            \"throttle_enforcement\": \"path_constraint\",\n",
    "            \"fix_initial\": False,\n",
    "            \"constrain_final\": True,\n",
    "            \"fix_duration\": False,\n",
    "            \"initial_bounds\": ((126.5, 379.5), \"min\"),\n",
    "            \"duration_bounds\": ((25.0, 75.0), \"min\"),\n",
    "        },\n",
    "        \"initial_guesses\": {\"times\": ([253, 50], \"min\")},\n",
    "    },\n",
    "    \"post_mission\": {\n",
    "        \"include_landing\": False,\n",
    "        \"constrain_range\": True,\n",
    "        \"target_range\": (2080, \"nmi\"),\n",
    "    },\n",
    "}"
   ]
  },
  {
   "cell_type": "code",
   "execution_count": null,
   "metadata": {},
   "outputs": [],
   "source": []
  },
  {
   "cell_type": "markdown",
   "metadata": {},
   "source": [
    "Now, let us explain each case, formulate the Aviary problem, and optimize.\n",
    "We'll discuss the results from each case and explain why they vary.\n",
    "\n",
    "## Fixed Mission Profile, Fixed Aircraft Wing Aspect Ratio\n",
    "\n",
    "First, let us run Aviary with a simple setup: fly a prescribed mission profile with an unchanged wing design.\n",
    "Here we are varying the durations of each of the phases (climb, cruise, and descent) to minimize fuel burn across the mission.\n",
    "The altitude and Mach profiles of the mission are fixed because `optimize_altitude = False` and `optimize_mach = False` for each of the phases in the `phase_info` object."
   ]
  },
  {
   "cell_type": "code",
   "execution_count": null,
   "metadata": {},
   "outputs": [],
   "source": [
    "import aviary.api as av\n",
    "\n",
    "aircraft_filename = 'models/test_aircraft/aircraft_for_bench_FwFm_simple.csv'\n",
    "optimizer = \"IPOPT\"\n",
    "make_plots = True\n",
    "max_iter = 200\n",
    "\n",
    "prob = av.run_aviary(aircraft_filename, phase_info, optimizer=optimizer,\n",
    "                     make_plots=make_plots, max_iter=max_iter)"
   ]
  },
  {
   "cell_type": "markdown",
   "metadata": {},
   "source": [
    "Now that we've run the case successfully, let's save and print out the fuel burn value:"
   ]
  },
  {
   "cell_type": "code",
   "execution_count": null,
   "metadata": {},
   "outputs": [],
   "source": [
    "fixed_mission_fixed_wing_fuel_burn = prob.get_val('fuel_burned', units='kg')[0]\n",
    "fixed_mission_fixed_wing_aspect_ratio = prob.get_val(av.Aircraft.Wing.ASPECT_RATIO)[0]\n",
    "print('Mission fuel burn, kg:', fixed_mission_fixed_wing_fuel_burn)\n",
    "print('Aspect ratio:', fixed_mission_fixed_wing_aspect_ratio)"
   ]
  },
  {
   "cell_type": "markdown",
   "metadata": {},
   "source": [
    "## Fixed Mission Profile, Optimized Aircraft Wing Aspect Ratio\n",
    "\n",
    "Now we will use the exact same `phase_info` object but set up our Aviary problem such that the aspect ratio of the wing is a design variable.\n",
    "This means that Aviary is optimizing the wing aspect ratio while flying the same mission profile as above.\n",
    "We would expect that by varying the wing aspect ratio, Aviary could find a lower fuel burn value.\n",
    "\n",
    "```{note}\n",
    "All of the realistic design tradeoffs associated with varying the wing aspect ratio are not necessarily captured in this problem, e.g. the wing structure would need to change. We are simply using this as an example of an aircraft design variable available in Aviary.\n",
    "```\n",
    "\n",
    "When we want to add an aircraft design variable to the Aviary problem, we need to use the Level 2 interface for Aviary.\n",
    "This means we can no longer use the all-inclusive `run_aviary` function and instead need to call its constituent methods individually.\n",
    "This allows us to insert a line adding the wing aspect ratio as a design variable as shown below.\n",
    "This line is highlighted with an in-line comment."
   ]
  },
  {
   "cell_type": "code",
   "execution_count": null,
   "metadata": {},
   "outputs": [],
   "source": [
    "prob = av.AviaryProblem(av.AnalysisScheme.COLLOCATION)\n",
    "\n",
    "# Load aircraft and options data from user\n",
    "# Allow for user overrides here\n",
    "prob.load_inputs(aircraft_filename, phase_info)\n",
    "\n",
    "# Have checks for clashing user inputs\n",
    "# Raise warnings or errors depending on how clashing the issues are\n",
    "prob.check_inputs()\n",
    "\n",
    "prob.add_pre_mission_systems()\n",
    "\n",
    "prob.add_phases()\n",
    "\n",
    "prob.add_post_mission_systems()\n",
    "\n",
    "# Link phases and variables\n",
    "prob.link_phases()\n",
    "\n",
    "prob.add_driver(optimizer, max_iter=max_iter)\n",
    "\n",
    "prob.add_design_variables()\n",
    "\n",
    "# The following line is an example of how to add a design variable for the aspect ratio of the wing\n",
    "prob.model.add_design_var(av.Aircraft.Wing.ASPECT_RATIO, lower=10., upper=14., ref=12.)\n",
    "\n",
    "# Load optimization problem formulation\n",
    "# Detail which variables the optimizer can control\n",
    "prob.add_objective()\n",
    "\n",
    "prob.setup()\n",
    "\n",
    "prob.set_initial_guesses()\n",
    "\n",
    "prob.run_aviary_problem(make_plots=make_plots)"
   ]
  },
  {
   "cell_type": "code",
   "execution_count": null,
   "metadata": {},
   "outputs": [],
   "source": [
    "fixed_mission_optimized_wing_fuel_burn = prob.get_val('fuel_burned', units='kg')[0]\n",
    "fixed_mission_optimized_wing_aspect_ratio = prob.get_val(av.Aircraft.Wing.ASPECT_RATIO)[0]\n",
    "print('Mission fuel burn, kg:', fixed_mission_optimized_wing_fuel_burn)\n",
    "print('Aspect ratio:', fixed_mission_optimized_wing_aspect_ratio)"
   ]
  },
  {
   "cell_type": "markdown",
   "metadata": {},
   "source": [
    "As expected, the optimal fuel burn value is lower for this case.\n",
    "We'll discuss this in more detail after running two more cases.\n",
    "\n",
    "## Optimized Mission Profile, Fixed Aircraft Wing Aspect Ratio\n",
    "\n",
    "We just investigated giving the optimizer flexibility with the aircraft design while not varying the mission.\n",
    "Let's now look at the results when we optimize the mission but keep the wing aspect ratio unchanged.\n",
    "\n",
    "To do this, we will allow the optimizer to control the Mach and altitude profiles by modifying the `phase_info` object:"
   ]
  },
  {
   "cell_type": "code",
   "execution_count": null,
   "metadata": {},
   "outputs": [],
   "source": [
    "phase_info['climb_1']['user_options']['optimize_mach'] = True\n",
    "phase_info['climb_1']['user_options']['optimize_altitude'] = True\n",
    "phase_info['cruise']['user_options']['optimize_mach'] = True\n",
    "phase_info['cruise']['user_options']['optimize_altitude'] = True\n",
    "phase_info['descent_1']['user_options']['optimize_mach'] = True\n",
    "phase_info['descent_1']['user_options']['optimize_altitude'] = True\n",
    "\n",
    "prob = av.run_aviary(aircraft_filename, phase_info, optimizer=optimizer,\n",
    "                     make_plots=make_plots, max_iter=max_iter)"
   ]
  },
  {
   "cell_type": "markdown",
   "metadata": {},
   "source": [
    "Now, let's see the fuel burn:"
   ]
  },
  {
   "cell_type": "code",
   "execution_count": null,
   "metadata": {},
   "outputs": [],
   "source": [
    "optimized_mission_fixed_wing_fuel_burn = prob.get_val('fuel_burned', units='kg')[0]\n",
    "optimized_mission_fixed_wing_aspect_ratio = prob.get_val(av.Aircraft.Wing.ASPECT_RATIO)[0]\n",
    "print('Mission fuel burn, kg:', optimized_mission_fixed_wing_fuel_burn)\n",
    "print('Aspect ratio:', optimized_mission_fixed_wing_aspect_ratio)"
   ]
  },
  {
   "cell_type": "markdown",
   "metadata": {},
   "source": [
    "Optimizing the mission did not have nearly as large of an impact on the fuel burn as optimizing the aspect ratio did.\n",
    "However, the fuel burn still decreased.\n",
    "Let us now look at the fully coupled case.\n",
    "\n",
    "## Optimized Mission Profile, Optimized Aircraft Wing Aspect Ratio\n",
    "\n",
    "Remember we have already modified the `phase_info` object so that the Mach and altitude profiles are optimized.\n",
    "Now we return to the Level 2 way of running the problem with the wing aspect ratio as a design variable."
   ]
  },
  {
   "cell_type": "code",
   "execution_count": null,
   "metadata": {},
   "outputs": [],
   "source": [
    "prob = av.AviaryProblem(av.AnalysisScheme.COLLOCATION)\n",
    "\n",
    "# Load aircraft and options data from user\n",
    "# Allow for user overrides here\n",
    "prob.load_inputs(aircraft_filename, phase_info)\n",
    "\n",
    "# Have checks for clashing user inputs\n",
    "# Raise warnings or errors depending on how clashing the issues are\n",
    "prob.check_inputs()\n",
    "\n",
    "prob.add_pre_mission_systems()\n",
    "\n",
    "prob.add_phases()\n",
    "\n",
    "prob.add_post_mission_systems()\n",
    "\n",
    "# Link phases and variables\n",
    "prob.link_phases()\n",
    "\n",
    "prob.add_driver(optimizer, max_iter=max_iter)\n",
    "\n",
    "prob.add_design_variables()\n",
    "\n",
    "# prob.model.add_design_var(av.Aircraft.Engine.SCALED_SLS_THRUST, lower=25.e3, upper=30.e3, units='lbf', ref=28.e3)\n",
    "prob.model.add_design_var(av.Aircraft.Wing.ASPECT_RATIO, lower=10., upper=14., ref=12.)\n",
    "\n",
    "# Load optimization problem formulation\n",
    "# Detail which variables the optimizer can control\n",
    "prob.add_objective()\n",
    "\n",
    "prob.setup()\n",
    "\n",
    "prob.set_initial_guesses()\n",
    "\n",
    "prob.run_aviary_problem(make_plots=make_plots)"
   ]
  },
  {
   "cell_type": "markdown",
   "metadata": {},
   "source": [
    "All right, let's check out this final case's fuel burn value:"
   ]
  },
  {
   "cell_type": "code",
   "execution_count": null,
   "metadata": {},
   "outputs": [],
   "source": [
    "optimized_mission_optimized_wing_fuel_burn = prob.get_val('fuel_burned', units='kg')[0]\n",
    "optimized_mission_optimized_wing_aspect_ratio = prob.get_val(av.Aircraft.Wing.ASPECT_RATIO)[0]\n",
    "print('Mission fuel burn, kg:', optimized_mission_optimized_wing_fuel_burn)\n",
    "print('Aspect ratio:', optimized_mission_optimized_wing_aspect_ratio)"
   ]
  },
  {
   "cell_type": "markdown",
   "metadata": {},
   "source": [
    "Cool, it's the lowest yet!\n",
    "Let's discuss these results in more detail now.\n",
    "\n",
    "## Summary and Takeaways\n",
    "\n",
    "We have showcased one of Aviary's most powerful capabilities here -- the ability to simultaneously design an aircraft and optimal trajectory.\n",
    "By building up problem complexity, we can see how optimizing different parts of the problem lead to optimization objective improvements.\n",
    "\n",
    "Here is a summary table of the results:"
   ]
  },
  {
   "cell_type": "code",
   "execution_count": null,
   "metadata": {
    "tags": [
     "hide-input"
    ]
   },
   "outputs": [],
   "source": [
    "import pandas as pd\n",
    "\n",
    "# Create a dictionary with the data\n",
    "data = {\n",
    "    'Case': ['Fixed Mission, Fixed Wing', 'Fixed Mission, Optimized Wing', 'Optimized Mission, Fixed Wing', 'Optimized Mission, Optimized Wing'],\n",
    "    'Optimize Mission': ['-', '-', '✓', '✓'],\n",
    "    'Optimize Wing': ['-', '✓', '-', '✓'],\n",
    "    'Aspect Ratio': [fixed_mission_fixed_wing_aspect_ratio, fixed_mission_optimized_wing_aspect_ratio, optimized_mission_fixed_wing_aspect_ratio, optimized_mission_optimized_wing_aspect_ratio],\n",
    "    'Fuel Burn Value': [fixed_mission_fixed_wing_fuel_burn, fixed_mission_optimized_wing_fuel_burn, optimized_mission_fixed_wing_fuel_burn, optimized_mission_optimized_wing_fuel_burn]\n",
    "}\n",
    "\n",
    "# Create a DataFrame from the dictionary\n",
    "df = pd.DataFrame(data).round(2)\n",
    "\n",
    "# Display the DataFrame\n",
    "df\n"
   ]
  },
  {
   "cell_type": "markdown",
   "metadata": {},
   "source": [
    "We see that the fully coupled case finds the lowest fuel burn value, as expected.\n",
    "In both cases where the wing aspect ratio is optimized, it moves to the higher bound.\n",
    "\n",
    "If we didn't simultaneously design the aircraft and the mission, you would have to manually iterate by first optimizing the aircraft, then the mission, then the aircraft again, etc.\n",
    "This cumbersome process is known as sequential optimization and can lead to non-optimal results for coupled systems, as detailed in Section 13.1 of the [Engineering Design Optimization textbook](https://flowlab.groups.et.byu.net/mdobook.pdf) (available for free).\n",
    "\n",
    "Aviary is unique in its ability to solve these coupled systems using efficient gradient-based optimization.\n",
    "\n",
    "This doc page contains a simple example, but the true power of coupled multidisciplinary optimization lies in solving more complex design problems.\n",
    "We hope that you can effectively use Aviary to optimally design the next generation of exciting aircraft!\n"
   ]
  }
 ],
 "metadata": {
  "celltoolbar": "Tags",
  "kernelspec": {
   "display_name": "Python 3",
   "language": "python",
   "name": "python3"
  },
  "language_info": {
   "codemirror_mode": {
    "name": "ipython",
    "version": 3
   },
   "file_extension": ".py",
   "mimetype": "text/x-python",
   "name": "python",
   "nbconvert_exporter": "python",
   "pygments_lexer": "ipython3",
<<<<<<< HEAD
   "version": "3.10.8"
=======
   "version": "3.8.10"
>>>>>>> 091fb869
  }
 },
 "nbformat": 4,
 "nbformat_minor": 2
}<|MERGE_RESOLUTION|>--- conflicted
+++ resolved
@@ -462,11 +462,7 @@
    "name": "python",
    "nbconvert_exporter": "python",
    "pygments_lexer": "ipython3",
-<<<<<<< HEAD
-   "version": "3.10.8"
-=======
    "version": "3.8.10"
->>>>>>> 091fb869
   }
  },
  "nbformat": 4,
