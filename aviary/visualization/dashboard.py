import argparse
import glob
import json
import os
from pathlib import Path
import pathlib
import shutil
import importlib.util

import numpy as np
from bokeh.palettes import Category10
import hvplot.pandas  # noqa # need this ! Otherwise hvplot using DataFrames does not work
import pandas as pd
import panel as pn
from panel.theme import DefaultTheme

import openmdao.api as om
from openmdao.utils.general_utils import env_truthy

pn.extension(sizing_mode="stretch_width")

# Constants - # Can't get using CSS to work with frames and the raw_css for the template so going with
#    this for now
iframe_css = (
    "width=100% height=4000vh overflow=hidden margin=0px padding=0px border=none"
)
aviary_variables_json_file_name = "aviary_vars.json"


def _dashboard_setup_parser(parser):
    """
    Set up the aviary subparser for the 'aviary dashboard' command.

    Parameters
    ----------
    parser : argparse subparser
        The parser we're adding options to.
    """
    parser.add_argument(
        "script_name",
        type=str,
        help="Name of aviary script that was run (not including .py).",
    )

    parser.add_argument(
        "--problem_recorder",
        type=str,
        help="Problem case recorder file name",
        dest="problem_recorder",
        default="aviary_history.db",
    )
    parser.add_argument(
        "--driver_recorder",
        type=str,
        help="Driver case recorder file name",
        dest="driver_recorder",
        default=None,
    )
    parser.add_argument(
        "--port",
        dest="port",
        type=int,
        default=5000,
        help="dashboard server port ID (default is 5000)",
    )

    # For future use
    parser.add_argument(
        "-d",
        "--debug",
        action="store_true",
        dest="debug_output",
        help="show debugging output",
    )


def _dashboard_cmd(options, user_args):
    """
    Run the dashboard command.

    Parameters
    ----------
    options : argparse Namespace
        Command line options.
    user_args : list of str
        Args to be passed to the user script.
    """
    dashboard(
        options.script_name,
        options.problem_recorder,
        options.driver_recorder,
        options.port,
    )


def create_report_frame(format, text_filepath):
    """
    Create a Panel Pane that contains an embedded external file in HTML, Markdown, or text format.

    Parameters
    ----------
    format : str
        Format of the file to be embeded. Options are 'html', 'text', 'markdown'.
    text_file_name : str
        Name of the report text file.

    Returns
    -------
    pane : Panel.Pane or None
        A Panel Pane object to be displayed in the dashboard. Or None if the file
        does not exist.
    """
    if os.path.exists(text_filepath):
        if format == "html":
            report_pane = pn.pane.HTML(
                f"<iframe {iframe_css} src=/home/{text_filepath}></iframe>"
            )
        elif format in ["markdown", "text"]:
            with open(text_filepath, "rb") as f:
                file_text = f.read()
                # need to deal with some encoding errors
                file_text = file_text.decode("latin-1")
            if format == "markdown":
                report_pane = pn.pane.Markdown(file_text)
            elif format == "text":
                report_pane = pn.pane.Markdown(f"```\n{file_text}\n```\n")
        else:
            raise RuntimeError(f"Report format of {format} is not supported.")
    else:
        report_pane = None
    return report_pane


def create_aviary_variables_table_data_nested(script_name, recorder_file):
    """
    Create a JSON file with information about Aviary variables.

    The JSON file has one level of hierarchy of the variables. The file
    is written to aviary_vars.json. That file is then read in by the
    aviary/visualization/assets/aviary_vars/script.js script. That is inside the
    aviary/visualization/assets/aviary_vars/index.html file that is embedded in the
    dashboard.

    The information about the variables comes from a case recorder file.

    Parameters
    ----------
    recorder_file : str
        Name of the recorder file containing the Problem cases.

    Returns
    -------
    table_data_nested
        A nested list of information about the Aviary variables.

    """
    cr = om.CaseReader(recorder_file)
    case = cr.get_case("final")
    outputs = case.list_outputs(
        explicit=True,
        implicit=True,
        val=True,
        residuals=True,
        residuals_tol=None,
        units=True,
        shape=True,
        bounds=True,
        desc=True,
        scaling=False,
        hierarchical=True,
        print_arrays=True,
        out_stream=None,
        return_format="dict",
    )

    sorted_abs_names = sorted(outputs.keys())

    grouped = {}
    for s in sorted_abs_names:
        prefix = s.split(":")[0]
        if prefix not in grouped:
            grouped[prefix] = []
        grouped[prefix].append(s)

    sorted_group_names = sorted(grouped.keys())

    table_data_nested = []
    for group_name in sorted_group_names:
        if len(grouped[group_name]) == 1:  # a list of one var.
            var_info = grouped[group_name][0]
            table_data_nested.append(
                {
                    "abs_name": group_name,
                    "prom_name": outputs[var_info]["prom_name"],
                    "value": str(outputs[var_info]["val"]),
                }
            )
        else:
            # create children
            children_list = []
            for children_name in grouped[group_name]:
                var_info = outputs[children_name]
                children_list.append(
                    {
                        "abs_name": children_name,
                        "prom_name": outputs[children_name]["prom_name"],
                        "value": str(outputs[children_name]["val"]),
                    }
                )
            table_data_nested.append(  # not a real var, just a group of vars so no values
                {
                    "abs_name": group_name,
                    "prom_name": "",
                    "value": "",
                    "_children": children_list,
                }
            )

    aviary_variables_file_path = (
        f"reports/{script_name}/aviary_vars/{aviary_variables_json_file_name}"
    )
    with open(aviary_variables_file_path, "w") as fp:
        json.dump(table_data_nested, fp)

    return table_data_nested


def convert_case_recorder_file_to_df(recorder_file_name):
    """
    Convert a case recorder file into a Pandas data frame.

    Parameters
    ----------
    recorder_file_name : str
        Name of the case recorder file.
    """
    cr = om.CaseReader(recorder_file_name)
    driver_cases = cr.list_cases("driver", out_stream=None)

    df = None
    for i, case in enumerate(driver_cases):
        driver_case = cr.get_case(case)

        desvars = driver_case.get_design_vars(scaled=False)
        objectives = driver_case.get_objectives(scaled=False)
        constraints = driver_case.get_constraints(scaled=False)

        if i == 0:  # Only need to get header of the data frame once
            # Need to worry about the fact that a variable can be in more than one of
            #  desvars, cons, and obj. So filter out the dupes
            initial_desvars_names = list(desvars.keys())
            initial_constraints_names = list(constraints.keys())
            objectives_names = list(objectives.keys())

            # Start with obj, then cons, then desvars
            # Give priority to having a duplicate being in the obj and cons
            #  over being in the desvars
            all_var_names = objectives_names.copy()
            constraints_names = []
            for name in initial_constraints_names:
                if name not in all_var_names:
                    constraints_names.append(name)
                    all_var_names.append(name)
            desvars_names = []
            for name in initial_desvars_names:
                if name not in all_var_names:
                    desvars_names.append(name)
                    all_var_names.append(name)
            header = ["iter_count"] + all_var_names
            df = pd.DataFrame(columns=header)

        # Now fill up a row
        row = [
            i,
        ]
        # important to do in this order since that is the order added to the header
        for varname in objectives_names:
            value = objectives[varname]
            if not np.isscalar(value):
                value = np.linalg.norm(value)
            row.append(value)

        for varname in constraints_names:
            value = constraints[varname]
            if not np.isscalar(value):
                value = np.linalg.norm(value)
            row.append(value)

        for varname in desvars_names:
            value = desvars[varname]
            if not np.isscalar(value):
                value = np.linalg.norm(value)
            row.append(value)
        df.loc[i] = row

    return df


def dashboard(script_name, problem_recorder, driver_recorder, port):
    """
    Generate the dashboard app display.

    Parameters
    ----------
    script_name : str
        Name of the script file whose results will be displayed by this dashboard.
    problem_recorder : str
        Name of the recorder file containing the Problem cases.
    driver_recorder : str
        Name of the recorder file containing the Driver cases.
    """
    reports_dir = f"reports/{script_name}/"

    if not Path(reports_dir).is_dir():
        raise ValueError(
            f"The script name, '{script_name}', does not have a reports folder associated with it. "
            f"The directory '{reports_dir}' does not exist."
        )

    # TODO - use lists and functions to do this with a lot less code

    ####### Model Tab #######
    model_tabs_list = []

    # Inputs
    inputs_pane = create_report_frame("html", f"{reports_dir}/inputs.html")
    if inputs_pane:
<<<<<<< HEAD
        design_tabs_list.append(("Inputs", inputs_pane))
=======
        model_tabs_list.append(('Inputs', inputs_pane))
>>>>>>> 7430505b

    #  Debug Input List
    input_list_pane = create_report_frame("text", "input_list.txt")
    if input_list_pane:
<<<<<<< HEAD
        design_tabs_list.append(("Debug Input List", input_list_pane))
=======
        model_tabs_list.append(('Debug Input List', input_list_pane))
>>>>>>> 7430505b

    #  Debug Output List
    output_list_pane = create_report_frame("text", "output_list.txt")
    if output_list_pane:
<<<<<<< HEAD
        design_tabs_list.append(("Debug Output List", output_list_pane))
=======
        model_tabs_list.append(('Debug Output List', output_list_pane))
>>>>>>> 7430505b

    # N2
    n2_pane = create_report_frame("html", f"{reports_dir}/n2.html")
    if n2_pane:
<<<<<<< HEAD
        design_tabs_list.append(("N2", n2_pane))
=======
        model_tabs_list.append(('N2', n2_pane))
>>>>>>> 7430505b

    # Trajectory Linkage
    traj_linkage_report_pane = create_report_frame(
        "html", f"{reports_dir}/traj_linkage_report.html"
    )
    if traj_linkage_report_pane:
<<<<<<< HEAD
        design_tabs_list.append(("Trajectory Linkage Report", traj_linkage_report_pane))
=======
        model_tabs_list.append(('Trajectory Linkage Report',
                                traj_linkage_report_pane))
>>>>>>> 7430505b

    ####### Optimization Tab #######
    optimization_tabs_list = []

    # Driver scaling
    driver_scaling_report_pane = create_report_frame(
        "html", f"{reports_dir}/driver_scaling_report.html"
    )
    if driver_scaling_report_pane:
        optimization_tabs_list.append(
            ("Driver Scaling Report", driver_scaling_report_pane)
        )

    # Coloring report
    coloring_report_pane = create_report_frame(
        "html", f"{reports_dir}/total_coloring.html"
    )
    if coloring_report_pane:
        optimization_tabs_list.append(("Total Coloring Report", coloring_report_pane))

    # Optimization report
    opt_report_pane = create_report_frame("html", f"{reports_dir}/opt_report.html")
    if opt_report_pane:
        optimization_tabs_list.append(("Optimization Report", opt_report_pane))

    # IPOPT report
    ipopt_pane = create_report_frame("text", f"{reports_dir}/IPOPT.out")
    if ipopt_pane:
        optimization_tabs_list.append(("IPOPT Output", ipopt_pane))

    # SNOPT report
    snopt_pane = create_report_frame("text", f"{reports_dir}/SNOPT_print.out")
    if snopt_pane:
        optimization_tabs_list.append(("SNOPT Output", snopt_pane))

    # SNOPT summary
    snopt_summary_pane = create_report_frame("text", f"{reports_dir}/SNOPT_summary.out")
    if snopt_summary_pane:
        optimization_tabs_list.append(("SNOPT Summary", snopt_summary_pane))

    # PyOpt report
    pyopt_solution_pane = create_report_frame(
        "text", f"{reports_dir}/pyopt_solution.txt"
    )
    if pyopt_solution_pane:
        optimization_tabs_list.append(("PyOpt Solution", pyopt_solution_pane))

    # Desvars, cons, opt interactive plot
    if driver_recorder:
        if os.path.exists(driver_recorder):
            df = convert_case_recorder_file_to_df(f"{driver_recorder}")
            if df is not None:
                variables = pn.widgets.CheckBoxGroup(
                    name="Variables",
                    options=list(df.columns),
                    # just so all of them aren't plotted from the beginning. Skip the iter count
                    value=list(df.columns)[1:2],
                )
                ipipeline = df.interactive()
                ihvplot = ipipeline.hvplot(
                    y=variables,
                    responsive=True,
                    min_height=400,
                    color=list(Category10[10]),
                    yformatter="%.0f",
                    title="Model Optimization using OpenMDAO",
                )
                optimization_plot_pane = pn.Column(
                    pn.Row(
                        pn.Column(
                            variables,
                            pn.VSpacer(height=30),
                            pn.VSpacer(height=30),
                            width=300,
                        ),
                        ihvplot.panel(),
                    )
                )
                optimization_tabs_list.append(
                    ("Desvars, cons, opt", optimization_plot_pane)
                )
            else:
                optimization_tabs_list.append(
                    (
                        "Desvars, cons, opt",
                        pn.pane.Markdown(
                            f"# Recorder file '{driver_recorder}' does not have Driver case recordings"
                        ),
                    )
                )
        else:
            optimization_tabs_list.append(
                (
                    "Desvars, cons, opt",
                    pn.pane.Markdown(f"# Recorder file '{driver_recorder}' not found"),
                )
            )

    ####### Results Tab #######
    results_tabs_list = []

    # Trajectory results
    traj_results_report_pane = create_report_frame(
        "html", f"{reports_dir}/traj_results_report.html"
    )
    if traj_results_report_pane:
        results_tabs_list.append(
            ("Trajectory Results Report", traj_results_report_pane)
        )

    # Make the Aviary variables table pane
    if problem_recorder:
        if os.path.exists(problem_recorder):
            # Make dir reports/script_name/aviary_vars if needed
            aviary_vars_dir = pathlib.Path(f"reports/{script_name}/aviary_vars")
            aviary_vars_dir.mkdir(parents=True, exist_ok=True)

            # copy index.html file to reports/script_name/aviary_vars/index.html
            aviary_dir = pathlib.Path(importlib.util.find_spec("aviary").origin).parent

            shutil.copy(
                aviary_dir.joinpath("visualization/assets/aviary_vars/index.html"),
                aviary_vars_dir.joinpath("index.html"),
            )
            shutil.copy(
                aviary_dir.joinpath("visualization/assets/aviary_vars/script.js"),
                aviary_vars_dir.joinpath("script.js"),
            )
            # copy script.js file to reports/script_name/aviary_vars/index.html.
            # mod the script.js file to point at the json file
            # create the json file and put it in reports/script_name/aviary_vars/aviary_vars.json
            create_aviary_variables_table_data_nested(
                script_name, problem_recorder
            )  # create the json file
            aviary_vars_pane = create_report_frame(
                "html", f"{reports_dir}/aviary_vars/index.html"
            )

            results_tabs_list.append(("Aviary Variables", aviary_vars_pane))

    ####### Subsystems Tab #######
    subsystem_tabs_list = []

    # Look through subsystems directory for markdown files
    for md_file in Path(f"{reports_dir}subsystems").glob("*.md"):
        example_subsystems_pane = create_report_frame("markdown", str(md_file))
        subsystem_tabs_list.append((md_file.stem, example_subsystems_pane))

    model_tabs = pn.Tabs(*model_tabs_list, stylesheets=['assets/aviary_styles.css'])
    optimization_tabs = pn.Tabs(*optimization_tabs_list,
                                stylesheets=['assets/aviary_styles.css'])
    results_tabs = pn.Tabs(*results_tabs_list, stylesheets=['assets/aviary_styles.css'])
    if subsystem_tabs_list:
        subsystem_tabs = pn.Tabs(*subsystem_tabs_list,
                                 stylesheets=['assets/aviary_styles.css'])

    # Add subtabs to tabs
    high_level_tabs = []
<<<<<<< HEAD
    high_level_tabs.append(("Model", design_tabs))
    high_level_tabs.append(("Optimization", optimization_tabs))
    high_level_tabs.append(("Results", results_tabs))
    if subsystem_tabs_list:
        high_level_tabs.append(("Subsystems", subsystem_tabs))
    tabs = pn.Tabs(*high_level_tabs, styles={"background": "white"})
=======
    high_level_tabs.append(('Model', model_tabs))
    high_level_tabs.append(('Optimization', optimization_tabs))
    high_level_tabs.append(('Results', results_tabs))
    if subsystem_tabs_list:
        high_level_tabs.append(('Subsystems', subsystem_tabs))
    tabs = pn.Tabs(*high_level_tabs, stylesheets=['assets/aviary_styles.css'])
>>>>>>> 7430505b

    template = pn.template.FastListTemplate(
        title=f"Aviary Dashboard for {script_name}",
        logo="assets/aviary_logo.png",
        favicon="assets/aviary_logo.png",
        main=[tabs],
        accent_base_color="black",
        header_background="rgb(0, 212, 169)",
        background_color="white",
        theme=DefaultTheme,
        theme_toggle=False,
        main_layout=None,
        css_files=['assets/aviary_styles.css']
    )

    if env_truthy("TESTFLO_RUNNING"):
        show = False
        threaded = True
    else:
        show = True
        threaded = False

    assets_dir = pathlib.Path(
        importlib.util.find_spec("aviary").origin
    ).parent.joinpath("visualization/assets/")
    home_dir = "."
    server = pn.serve(
        template,
        port=port,
        address="localhost",
        websocket_origin=f"localhost:{port}",
        show=show,
        threaded=threaded,
        static_dirs={
            "reports": reports_dir,
            "home": home_dir,
            "assets": assets_dir,
        },
    )
    server.stop()


if __name__ == "__main__":
    # so we can get the files written to the repo top directory
    parser = argparse.ArgumentParser()
    _dashboard_setup_parser(parser)
    args = parser.parse_args()
    _dashboard_cmd(args, None)<|MERGE_RESOLUTION|>--- conflicted
+++ resolved
@@ -325,50 +325,30 @@
     # Inputs
     inputs_pane = create_report_frame("html", f"{reports_dir}/inputs.html")
     if inputs_pane:
-<<<<<<< HEAD
-        design_tabs_list.append(("Inputs", inputs_pane))
-=======
         model_tabs_list.append(('Inputs', inputs_pane))
->>>>>>> 7430505b
 
     #  Debug Input List
     input_list_pane = create_report_frame("text", "input_list.txt")
     if input_list_pane:
-<<<<<<< HEAD
-        design_tabs_list.append(("Debug Input List", input_list_pane))
-=======
         model_tabs_list.append(('Debug Input List', input_list_pane))
->>>>>>> 7430505b
 
     #  Debug Output List
     output_list_pane = create_report_frame("text", "output_list.txt")
     if output_list_pane:
-<<<<<<< HEAD
-        design_tabs_list.append(("Debug Output List", output_list_pane))
-=======
         model_tabs_list.append(('Debug Output List', output_list_pane))
->>>>>>> 7430505b
 
     # N2
     n2_pane = create_report_frame("html", f"{reports_dir}/n2.html")
     if n2_pane:
-<<<<<<< HEAD
-        design_tabs_list.append(("N2", n2_pane))
-=======
         model_tabs_list.append(('N2', n2_pane))
->>>>>>> 7430505b
 
     # Trajectory Linkage
     traj_linkage_report_pane = create_report_frame(
         "html", f"{reports_dir}/traj_linkage_report.html"
     )
     if traj_linkage_report_pane:
-<<<<<<< HEAD
-        design_tabs_list.append(("Trajectory Linkage Report", traj_linkage_report_pane))
-=======
         model_tabs_list.append(('Trajectory Linkage Report',
                                 traj_linkage_report_pane))
->>>>>>> 7430505b
 
     ####### Optimization Tab #######
     optimization_tabs_list = []
@@ -527,21 +507,12 @@
 
     # Add subtabs to tabs
     high_level_tabs = []
-<<<<<<< HEAD
-    high_level_tabs.append(("Model", design_tabs))
-    high_level_tabs.append(("Optimization", optimization_tabs))
-    high_level_tabs.append(("Results", results_tabs))
-    if subsystem_tabs_list:
-        high_level_tabs.append(("Subsystems", subsystem_tabs))
-    tabs = pn.Tabs(*high_level_tabs, styles={"background": "white"})
-=======
     high_level_tabs.append(('Model', model_tabs))
     high_level_tabs.append(('Optimization', optimization_tabs))
     high_level_tabs.append(('Results', results_tabs))
     if subsystem_tabs_list:
         high_level_tabs.append(('Subsystems', subsystem_tabs))
     tabs = pn.Tabs(*high_level_tabs, stylesheets=['assets/aviary_styles.css'])
->>>>>>> 7430505b
 
     template = pn.template.FastListTemplate(
         title=f"Aviary Dashboard for {script_name}",
