--- conflicted
+++ resolved
@@ -22,18 +22,15 @@
 
 import openmdao.api as om
 from openmdao.utils.general_utils import env_truthy
-<<<<<<< HEAD
-from openmdao.utils.om_warnings import issue_warning
-
-from aviary.visualization.aircraft_3d_model import Aircraft3DModel
-=======
 try:
     from openmdao.utils.gui_testing_utils import get_free_port
 except:
     # If get_free_port is unavailable, the default port will be used
     def get_free_port():
         return 5000
->>>>>>> efedd5f0
+from openmdao.utils.om_warnings import issue_warning
+
+from aviary.visualization.aircraft_3d_model import Aircraft3DModel
 
 # support getting this function from OpenMDAO post movement of the function to utils
 #    but also support its old location
