--- conflicted
+++ resolved
@@ -5,11 +5,7 @@
 Computed Aero
 Large Single Aisle 1 data
 '''
-<<<<<<< HEAD
-=======
 from copy import deepcopy
-import os
->>>>>>> 822970d9
 import unittest
 
 import numpy as np
@@ -24,16 +20,7 @@
 
 @use_tempdirs
 class ProblemPhaseTestCase(unittest.TestCase):
-<<<<<<< HEAD
     def setUp(self):
-=======
-    def bench_test_swap_1_GwFm(self):
-        local_phase_info = deepcopy(phase_info)
-        prob = run_aviary('models/test_aircraft/aircraft_for_bench_GwFm.csv',
-                          local_phase_info,
-                          mission_method="FLOPS", mass_method="GASP")
-
->>>>>>> 822970d9
         expected_dict = {}
         expected_dict['times'] = np.array([[120.],
                                            [163.76271231],
@@ -283,7 +270,8 @@
         self.expected_dict = expected_dict
 
     def bench_test_swap_1_GwFm(self):
-        prob = run_aviary('models/test_aircraft/aircraft_for_bench_GwFm.csv', phase_info,
+        local_phase_info = deepcopy(phase_info)
+        prob = run_aviary('models/test_aircraft/aircraft_for_bench_GwFm.csv', local_phase_info,
                           mission_method="FLOPS", mass_method="GASP")
 
         compare_against_expected_values(prob, self.expected_dict)
