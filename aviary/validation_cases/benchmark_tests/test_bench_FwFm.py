from copy import deepcopy
import unittest

import numpy as np
from openmdao.utils.testing_utils import use_tempdirs

from aviary.interface.default_phase_info.height_energy import phase_info
from aviary.interface.methods_for_level1 import run_aviary
from aviary.validation_cases.benchmark_utils import \
    compare_against_expected_values
from aviary.variable_info.variables import Dynamic


@use_tempdirs
class ProblemPhaseTestCase(unittest.TestCase):
<<<<<<< HEAD
    def setUp(self):
=======
    def bench_test_swap_4_FwFm(self):
        local_phase_info = deepcopy(phase_info)
        prob = run_aviary('models/test_aircraft/aircraft_for_bench_FwFm.csv',
                          local_phase_info)

>>>>>>> ee4ccd9e
        expected_dict = {}

        expected_dict['times'] = np.array([[120.],
                                           [163.76268404],
                                           [224.14625594],
                                           [243.25744998],
                                           [243.25744998],
                                           [336.40804126],
                                           [464.93684491],
                                           [505.61577182],
                                           [505.61577182],
                                           [626.46953842],
                                           [793.22306972],
                                           [845.99999224],
                                           [845.99999224],
                                           [966.85375884],
                                           [1133.60729014],
                                           [1186.38421266],
                                           [1186.38421266],
                                           [1279.53480393],
                                           [1408.06360758],
                                           [1448.74253449],
                                           [1448.74253449],
                                           [1492.50521853],
                                           [1552.88879042],
                                           [1571.99998447],
                                           [1571.99998447],
                                           [10224.87383109],
                                           [22164.07366288],
                                           [25942.78958866],
                                           [25942.78958866],
                                           [26009.11685074],
                                           [26100.63493484],
                                           [26129.60009555],
                                           [26129.60009555],
                                           [26265.05921709],
                                           [26451.96515722],
                                           [26511.12024823],
                                           [26511.12024823],
                                           [26672.16774132],
                                           [26894.38041154],
                                           [26964.7099619],
                                           [26964.7099619],
                                           [27100.16908344],
                                           [27287.07502357],
                                           [27346.23011458],
                                           [27346.23011458],
                                           [27412.55737667],
                                           [27504.07546076],
                                           [27533.04062147]])

        expected_dict['altitudes'] = np.array([[10.668],
                                               [0.],
                                               [1001.70617719],
                                               [1429.27176545],
                                               [1429.27176545],
                                               [3413.27102762],
                                               [5642.3831233],
                                               [6169.75300447],
                                               [6169.75300447],
                                               [7399.140983],
                                               [8514.78661356],
                                               [8803.21405264],
                                               [8803.21405264],
                                               [9373.68426297],
                                               [10020.99237958],
                                               [10196.42552457],
                                               [10196.42552457],
                                               [10451.72258036],
                                               [10652.38789684],
                                               [10668.],
                                               [10668.],
                                               [10660.42246376],
                                               [10656.16585151],
                                               [10668.],
                                               [10668.],
                                               [10668.],
                                               [10668.],
                                               [10668.],
                                               [10668.],
                                               [10668.],
                                               [10142.11478951],
                                               [9922.15743555],
                                               [9922.15743555],
                                               [8891.66886638],
                                               [7502.1861348],
                                               [7069.1900852],
                                               [7069.1900852],
                                               [5896.44637998],
                                               [4264.29354306],
                                               [3737.8471594],
                                               [3737.8471594],
                                               [2702.15624637],
                                               [1248.18960736],
                                               [793.03526817],
                                               [793.03526817],
                                               [345.06939295],
                                               [10.668],
                                               [10.668]])

        expected_dict['masses'] = np.array([[79303.30184763],
                                            [79221.39668215],
                                            [79075.19453181],
                                            [79028.6003426],
                                            [79028.6003426],
                                            [78828.82221909],
                                            [78613.60466821],
                                            [78557.84739563],
                                            [78557.84739563],
                                            [78411.06578989],
                                            [78238.0916773],
                                            [78186.75440341],
                                            [78186.75440341],
                                            [78077.23953313],
                                            [77938.37965175],
                                            [77896.59718975],
                                            [77896.59718975],
                                            [77825.81832958],
                                            [77732.75016916],
                                            [77704.11629998],
                                            [77704.11629998],
                                            [77673.32196072],
                                            [77630.75735319],
                                            [77617.25716885],
                                            [77617.25716885],
                                            [72178.78521803],
                                            [65072.41395049],
                                            [62903.84179505],
                                            [62903.84179505],
                                            [62896.27636813],
                                            [62888.3612195],
                                            [62885.93748938],
                                            [62885.93748938],
                                            [62874.48788511],
                                            [62857.70600096],
                                            [62852.13740881],
                                            [62852.13740881],
                                            [62835.97069937],
                                            [62810.37776063],
                                            [62801.1924259],
                                            [62801.1924259],
                                            [62781.32471014],
                                            [62748.91017128],
                                            [62737.32520462],
                                            [62737.32520462],
                                            [62723.59895849],
                                            [62703.94977811],
                                            [62697.71513264]])

        expected_dict['ranges'] = np.array([[1452.84514351],
                                            [6093.51223933],
                                            [15820.03029119],
                                            [19123.61258676],
                                            [19123.61258676],
                                            [36374.65336952],
                                            [61265.3984918],
                                            [69106.49687132],
                                            [69106.49687132],
                                            [92828.04820577],
                                            [126824.13801408],
                                            [138011.02420534],
                                            [138011.02420534],
                                            [164027.18014424],
                                            [200524.66550565],
                                            [212113.49107256],
                                            [212113.49107256],
                                            [232622.50720766],
                                            [261189.53466522],
                                            [270353.40501262],
                                            [270353.40501262],
                                            [280350.48472685],
                                            [294356.27080588],
                                            [298832.61221641],
                                            [298832.61221641],
                                            [2325837.11255987],
                                            [5122689.60556392],
                                            [6007883.85695889],
                                            [6007883.85695889],
                                            [6022237.43153219],
                                            [6039575.06318219],
                                            [6044873.89820027],
                                            [6044873.89820027],
                                            [6068553.1921364],
                                            [6099290.23732297],
                                            [6108673.67260778],
                                            [6108673.67260778],
                                            [6133535.09572671],
                                            [6166722.19545137],
                                            [6177077.72115854],
                                            [6177077.72115854],
                                            [6197011.1330154],
                                            [6224357.63792683],
                                            [6232920.45309764],
                                            [6232920.45309764],
                                            [6242332.46480721],
                                            [6254144.50957549],
                                            [6257352.4]])

        expected_dict['velocities'] = np.array([[69.30879167],
                                                [137.49019035],
                                                [174.54683946],
                                                [179.28863383],
                                                [179.28863383],
                                                [191.76748742],
                                                [194.33322917],
                                                [194.52960387],
                                                [194.52960387],
                                                [199.01184603],
                                                [209.81696863],
                                                [212.86546124],
                                                [212.86546124],
                                                [217.37467051],
                                                [219.67762167],
                                                [219.97194272],
                                                [219.97194272],
                                                [220.67963782],
                                                [224.38113484],
                                                [226.77184704],
                                                [226.77184704],
                                                [230.01128033],
                                                [233.72454583],
                                                [234.25795132],
                                                [234.25795132],
                                                [234.25795132],
                                                [234.25795132],
                                                [234.25795132],
                                                [234.25795132],
                                                [201.23881],
                                                [182.84158341],
                                                [180.10650108],
                                                [180.10650108],
                                                [169.77497514],
                                                [159.59034446],
                                                [157.09907013],
                                                [157.09907013],
                                                [151.659491],
                                                [147.52098882],
                                                [147.07683999],
                                                [147.07683999],
                                                [147.05392009],
                                                [145.31556891],
                                                [143.47446173],
                                                [143.47446173],
                                                [138.99109332],
                                                [116.22447082],
                                                [102.07377559]])

        self.expected_dict = expected_dict

    def bench_test_swap_4_FwFm(self):
        local_phase_info = deepcopy(phase_info)
        prob = run_aviary('models/test_aircraft/aircraft_for_bench_FwFm.csv',
                          local_phase_info,
                          mission_method="FLOPS", mass_method="FLOPS")
        prob = run_aviary('models/test_aircraft/aircraft_for_bench_FwFm.csv', local_phase_info,
                          mission_method="FLOPS", mass_method="FLOPS")

        compare_against_expected_values(prob, self.expected_dict)

    def bench_test_swap_4_FwFm_simple(self):
        phase_info = {
            "pre_mission": {"include_takeoff": True, "optimize_mass": True},
            "climb": {
                "subsystem_options": {"core_aerodynamics": {"method": "computed"}},
                "user_options": {
                    'fix_initial': {Dynamic.Mission.MASS: False, Dynamic.Mission.RANGE: False},
                    'input_initial': True,
                    "optimize_mach": True,
                    "optimize_altitude": True,
                    "polynomial_control_order": None,
                    "use_polynomial_control": False,
                    "num_segments": 6,
                    "order": 3,
                    "solve_for_range": False,
                    "initial_mach": (0.2, "unitless"),
                    "final_mach": (0.79, "unitless"),
                    "mach_bounds": ((0.1, 0.8), "unitless"),
                    "initial_altitude": (0.0, "ft"),
                    "final_altitude": (35000.0, "ft"),
                    "altitude_bounds": ((0.0, 36000.0), "ft"),
                    "throttle_enforcement": "path_constraint",
                    "constrain_final": False,
                    "fix_duration": False,
                    "initial_bounds": ((0.0, 0.0), "min"),
                    "duration_bounds": ((5.0, 50.0), "min"),
                    "no_descent": True,
                    "add_initial_mass_constraint": False,
                },
                "initial_guesses": {"times": ([0, 40.0], "min")},
            },
            "cruise": {
                "subsystem_options": {"core_aerodynamics": {"method": "computed"}},
                "user_options": {
                    "optimize_mach": True,
                    "optimize_altitude": True,
                    "polynomial_control_order": 1,
                    "use_polynomial_control": True,
                    "num_segments": 1,
                    "order": 3,
                    "solve_for_range": False,
                    "initial_mach": (0.79, "unitless"),
                    "final_mach": (0.79, "unitless"),
                    "mach_bounds": ((0.78, 0.8), "unitless"),
                    "initial_altitude": (35000.0, "ft"),
                    "final_altitude": (35000.0, "ft"),
                    "altitude_bounds": ((35000.0, 35000.0), "ft"),
                    "throttle_enforcement": "boundary_constraint",
                    "fix_initial": False,
                    "constrain_final": False,
                    "fix_duration": False,
                    "initial_bounds": ((64.0, 192.0), "min"),
                    "duration_bounds": ((60.0, 7200.0), "min"),
                },
                "initial_guesses": {"times": ([128, 113], "min")},
            },
            "descent": {
                "subsystem_options": {"core_aerodynamics": {"method": "computed"}},
                "user_options": {
                    "optimize_mach": True,
                    "optimize_altitude": True,
                    "polynomial_control_order": None,
                    "use_polynomial_control": False,
                    "num_segments": 5,
                    "order": 3,
                    "solve_for_range": False,
                    "initial_mach": (0.79, "unitless"),
                    "final_mach": (0.3, "unitless"),
                    "mach_bounds": ((0.2, 0.8), "unitless"),
                    "initial_altitude": (35000.0, "ft"),
                    "final_altitude": (500.0, "ft"),
                    "altitude_bounds": ((0.0, 35000.0), "ft"),
                    "throttle_enforcement": "path_constraint",
                    "fix_initial": False,
                    "constrain_final": True,
                    "fix_duration": False,
                    "initial_bounds": ((120.5, 361.5), "min"),
                    "duration_bounds": ((5.0, 60.0), "min"),
                    "no_climb": False
                },
                "initial_guesses": {"times": ([241, 58], "min")},
            },
            "post_mission": {
                "include_landing": True,
                "constrain_range": True,
                "target_range": (3360.0, "nmi"),
            },
        }

        prob = run_aviary('models/test_aircraft/aircraft_for_bench_FwFm.csv', phase_info,
                          mission_method="simple", mass_method="FLOPS")

        compare_against_expected_values(prob, self.expected_dict, simple_flag=True)


if __name__ == '__main__':
    test = ProblemPhaseTestCase()
    test.setUp()
    test.bench_test_swap_4_FwFm_simple()<|MERGE_RESOLUTION|>--- conflicted
+++ resolved
@@ -13,15 +13,7 @@
 
 @use_tempdirs
 class ProblemPhaseTestCase(unittest.TestCase):
-<<<<<<< HEAD
     def setUp(self):
-=======
-    def bench_test_swap_4_FwFm(self):
-        local_phase_info = deepcopy(phase_info)
-        prob = run_aviary('models/test_aircraft/aircraft_for_bench_FwFm.csv',
-                          local_phase_info)
-
->>>>>>> ee4ccd9e
         expected_dict = {}
 
         expected_dict['times'] = np.array([[120.],
@@ -274,10 +266,7 @@
     def bench_test_swap_4_FwFm(self):
         local_phase_info = deepcopy(phase_info)
         prob = run_aviary('models/test_aircraft/aircraft_for_bench_FwFm.csv',
-                          local_phase_info,
-                          mission_method="FLOPS", mass_method="FLOPS")
-        prob = run_aviary('models/test_aircraft/aircraft_for_bench_FwFm.csv', local_phase_info,
-                          mission_method="FLOPS", mass_method="FLOPS")
+                          local_phase_info)
 
         compare_against_expected_values(prob, self.expected_dict)
 
@@ -370,8 +359,8 @@
             },
         }
 
-        prob = run_aviary('models/test_aircraft/aircraft_for_bench_FwFm.csv', phase_info,
-                          mission_method="simple", mass_method="FLOPS")
+        prob = run_aviary(
+            'models/test_aircraft/aircraft_for_bench_FwFm_simple.csv', phase_info)
 
         compare_against_expected_values(prob, self.expected_dict, simple_flag=True)
 
